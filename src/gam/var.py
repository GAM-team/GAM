"""Variables common across modules"""
# pylint: disable=too-many-lines
import os
import ssl
import string
import sys
import platform
import re

GAM_AUTHOR = 'Jay Lee <jay0lee@gmail.com>'
GAM_VERSION = '5.23'
GAM_LICENSE = 'Apache License 2.0 (http://www.apache.org/licenses/LICENSE-2.0)'

GAM_URL = 'https://git.io/gam'
GAM_INFO = (
    f'GAM {GAM_VERSION} - {GAM_URL} / {GAM_AUTHOR} / '
    f'Python {platform.python_version()} {sys.version_info.releaselevel} / '
    f'{platform.platform()} {platform.machine()}')

GAM_RELEASES = 'https://github.com/jay0lee/GAM/releases'
GAM_WIKI = 'https://github.com/jay0lee/GAM/wiki'
GAM_ALL_RELEASES = 'https://api.github.com/repos/jay0lee/GAM/releases'
GAM_LATEST_RELEASE = GAM_ALL_RELEASES + '/latest'
GAM_PROJECT_FILEPATH = 'https://raw.githubusercontent.com/jay0lee/GAM/master/src/'

true_values = ['on', 'yes', 'enabled', 'true', '1']
false_values = ['off', 'no', 'disabled', 'false', '0']
usergroup_types = [
    'user', 'users', 'group', 'group_ns', 'group_susp', 'group_inde', 'ou',
    'org', 'ou_ns', 'org_ns', 'ou_susp', 'org_susp', 'ou_and_children',
    'ou_and_child', 'ou_and_children_ns', 'ou_and_child_ns',
    'ou_and_children_susp', 'ou_and_child_susp', 'query', 'queries', 'license',
    'licenses', 'licence', 'licences', 'file', 'csv', 'csvfile', 'all', 'cros',
    'cros_sn', 'crosquery', 'crosqueries', 'crosfile', 'croscsv', 'croscsvfile'
]
ERROR_PREFIX = 'ERROR: '
WARNING_PREFIX = 'WARNING: '
UTF8 = 'utf-8'
UTF8_SIG = 'utf-8-sig'
FN_ENABLEDASA_TXT = 'enabledasa.txt'
FN_EXTRA_ARGS_TXT = 'extra-args.txt'
FN_LAST_UPDATE_CHECK_TXT = 'lastupdatecheck.txt'
MY_CUSTOMER = 'my_customer'
# See https://support.google.com/drive/answer/37603
MAX_GOOGLE_SHEET_CELLS = 5000000
MAX_LOCAL_GOOGLE_TIME_OFFSET = 30

SKUS = {
    '1010010001': {
        'product': '101001',
        'aliases': ['identity', 'cloudidentity'],
        'displayName': 'Cloud Identity'
    },
    '1010050001': {
        'product': '101005',
        'aliases': ['identitypremium', 'cloudidentitypremium'],
        'displayName': 'Cloud Identity Premium'
    },
    '1010310002': {
        'product': '101031',
        'aliases': ['gsefe', 'e4e', 'gsuiteenterpriseeducation'],
        'displayName': 'G Suite Enterprise for Education'
    },
    '1010310003': {
        'product': '101031',
        'aliases': ['gsefes', 'e4es', 'gsuiteenterpriseeducationstudent'],
        'displayName': 'G Suite Enterprise for Education (Student)'
    },
    '1010330003': {
        'product': '101033',
        'aliases': ['gvstarter', 'voicestarter', 'googlevoicestarter'],
        'displayName': 'Google Voice Starter'
    },
    '1010330004': {
        'product': '101033',
        'aliases': ['gvstandard', 'voicestandard', 'googlevoicestandard'],
        'displayName': 'Google Voice Standard'
    },
    '1010330002': {
        'product': '101033',
        'aliases': ['gvpremier', 'voicepremier', 'googlevoicepremier'],
        'displayName': 'Google Voice Premier'
    },
    'Google-Apps': {
        'product': 'Google-Apps',
        'aliases': ['standard', 'free'],
        'displayName': 'G Suite Free/Standard'
    },
    'Google-Apps-For-Business': {
        'product': 'Google-Apps',
        'aliases': ['gafb', 'gafw', 'basic', 'gsuitebasic'],
        'displayName': 'G Suite Basic'
    },
    'Google-Apps-For-Government': {
        'product': 'Google-Apps',
        'aliases': ['gafg', 'gsuitegovernment', 'gsuitegov'],
        'displayName': 'G Suite Government'
    },
    'Google-Apps-For-Postini': {
        'product': 'Google-Apps',
        'aliases': [
            'gams', 'postini', 'gsuitegams', 'gsuitepostini',
            'gsuitemessagesecurity'
        ],
        'displayName': 'G Suite Message Security'
    },
    'Google-Apps-Lite': {
        'product': 'Google-Apps',
        'aliases': ['gal', 'gsl', 'lite', 'gsuitelite'],
        'displayName': 'G Suite Lite'
    },
    'Google-Apps-Unlimited': {
        'product': 'Google-Apps',
        'aliases': ['gau', 'gsb', 'unlimited', 'gsuitebusiness'],
        'displayName': 'G Suite Business'
    },
    '1010020027': {
         'product': 'Google-Apps',
         'aliases': ['wsbizstart', 'workspacebusinessstarter'],
         'displayName': 'Workspace Business Starter'
    },
    '1010020028': {
         'product': 'Google-Apps',
         'aliases': ['wsbizstan', 'workspacebusinessstandard'],
         'displayName': 'Workspace Business Standard'
    },
    '1010020025': {
         'product': 'Google-Apps',
         'aliases': ['wsbizplus', 'workspacebusinessplus'],
         'displayName': 'Workspace Business Plus'
    },
    '1010060001': {
        'product': 'Google-Apps',
        'aliases': [
            'gsuiteessentials', 'essentials', 'd4e', 'driveenterprise',
            'drive4enterprise', 'wsess', 'workspaceesentials'
        ],
        'displayName': 'Google Workspace Essentials'
    },
    '1010060003': {
         'product': 'Google-Apps',
         'aliases': ['wsentess', 'workspaceenterpriseessentials'],
         'displayName': 'Workspace Enterprise Essentials'
    },
    '1010020026': {
         'product': 'Google-Apps',
         'aliases': ['wsentstan', 'workspaceenterprisestandard'],
         'displayName': 'Workspace Enterprise Standard'
    },
    '1010020020': {
        'product': 'Google-Apps',
<<<<<<< HEAD
        'aliases': ['gae', 'gse', 'enterprise', 'gsuiteenterprise',
                    'wsentplus', 'workspaceenterpriseplus'],
        'displayName': 'Workspace Enterprise Plus'
=======
        'aliases': ['gae', 'gse', 'enterprise', 'gsuiteenterprise'],
        'displayName': 'Google Workspace Enterprise Plus (fka G Suite Enterprise)'
>>>>>>> 597cea17
    },
    '1010340002': {
        'product': '101034',
        'aliases': ['gsbau', 'businessarchived', 'gsuitebusinessarchived'],
        'displayName': 'G Suite Business Archived'
    },
    '1010340001': {
        'product': '101034',
        'aliases': ['gseau', 'enterprisearchived', 'gsuiteenterprisearchived'],
        'displayName': 'Google Workspace Enterprise Plus Archived'
    },
<<<<<<< HEAD
=======
    '1010060001': {
        'product': '101006',
        'aliases': [
            'gsuiteessentials', 'essentials', 'd4e', 'driveenterprise',
            'drive4enterprise'
        ],
        'displayName': 'Google Workspace Essentials'
    },
>>>>>>> 597cea17
    'Google-Drive-storage-20GB': {
        'product': 'Google-Drive-storage',
        'aliases': ['drive20gb', '20gb', 'googledrivestorage20gb'],
        'displayName': 'Google Drive Storage 20GB'
    },
    'Google-Drive-storage-50GB': {
        'product': 'Google-Drive-storage',
        'aliases': ['drive50gb', '50gb', 'googledrivestorage50gb'],
        'displayName': 'Google Drive Storage 50GB'
    },
    'Google-Drive-storage-200GB': {
        'product': 'Google-Drive-storage',
        'aliases': ['drive200gb', '200gb', 'googledrivestorage200gb'],
        'displayName': 'Google Drive Storage 200GB'
    },
    'Google-Drive-storage-400GB': {
        'product': 'Google-Drive-storage',
        'aliases': ['drive400gb', '400gb', 'googledrivestorage400gb'],
        'displayName': 'Google Drive Storage 400GB'
    },
    'Google-Drive-storage-1TB': {
        'product': 'Google-Drive-storage',
        'aliases': ['drive1tb', '1tb', 'googledrivestorage1tb'],
        'displayName': 'Google Drive Storage 1TB'
    },
    'Google-Drive-storage-2TB': {
        'product': 'Google-Drive-storage',
        'aliases': ['drive2tb', '2tb', 'googledrivestorage2tb'],
        'displayName': 'Google Drive Storage 2TB'
    },
    'Google-Drive-storage-4TB': {
        'product': 'Google-Drive-storage',
        'aliases': ['drive4tb', '4tb', 'googledrivestorage4tb'],
        'displayName': 'Google Drive Storage 4TB'
    },
    'Google-Drive-storage-8TB': {
        'product': 'Google-Drive-storage',
        'aliases': ['drive8tb', '8tb', 'googledrivestorage8tb'],
        'displayName': 'Google Drive Storage 8TB'
    },
    'Google-Drive-storage-16TB': {
        'product': 'Google-Drive-storage',
        'aliases': ['drive16tb', '16tb', 'googledrivestorage16tb'],
        'displayName': 'Google Drive Storage 16TB'
    },
    'Google-Vault': {
        'product': 'Google-Vault',
        'aliases': ['vault', 'googlevault'],
        'displayName': 'Google Vault'
    },
    'Google-Vault-Former-Employee': {
        'product': 'Google-Vault',
        'aliases': ['vfe', 'googlevaultformeremployee'],
        'displayName': 'Google Vault Former Employee'
    },
    'Google-Chrome-Device-Management': {
        'product': 'Google-Chrome-Device-Management',
        'aliases': ['chrome', 'cdm', 'googlechromedevicemanagement'],
        'displayName': 'Google Chrome Device Management'
    }
}

PRODUCTID_NAME_MAPPINGS = {
    '101001': 'Cloud Identity Free',
    '101005': 'Cloud Identity Premium',
    '101031': 'G Suite Enterprise for Education',
    '101033': 'Google Voice',
    '101034': 'G Suite Archived',
    'Google-Apps': 'Google Workspace',
    'Google-Chrome-Device-Management': 'Google Chrome Device Management',
    'Google-Coordinate': 'Google Coordinate',
    'Google-Drive-storage': 'Google Drive Storage',
    'Google-Vault': 'Google Vault',
}

# Legacy APIs that use v1 discovery. Newer APIs should all use v2.
V1_DISCOVERY_APIS = {
    'admin',
    'appsactivity',
    'calendar',
    'drive',
    'oauth2',
    'reseller',
    'siteVerification',
}

API_NAME_MAPPING = {
    'directory': 'admin',
    'reports': 'admin',
    'datatransfer': 'admin',
    'drive3': 'drive',
    'cloudresourcemanagerv1': 'cloudresourcemanager',
    'cloudidentity_beta': 'cloudidentity',
}

API_VER_MAPPING = {
    'alertcenter': 'v1beta1',
    'appsactivity': 'v1',
    'calendar': 'v3',
    'classroom': 'v1',
    'cloudidentity': 'v1',
    'cloudidentity_beta': 'v1beta1',
    'cloudresourcemanager': 'v2',
    'cloudresourcemanagerv1': 'v1',
    'datatransfer': 'datatransfer_v1',
    'directory': 'directory_v1',
    'drive': 'v2',
    'drive3': 'v3',
    'gmail': 'v1',
    'groupssettings': 'v1',
    'iam': 'v1',
    'iap': 'v1',
    'licensing': 'v1',
    'oauth2': 'v2',
    'pubsub': 'v1',
    'reports': 'reports_v1',
    'reseller': 'v1',
    'servicemanagement': 'v1',
    'serviceusage': 'v1',
    'sheets': 'v4',
    'siteVerification': 'v1',
    'storage': 'v1',
    'vault': 'v1',
}

USERINFO_EMAIL_SCOPE = 'https://www.googleapis.com/auth/userinfo.email'

API_SCOPE_MAPPING = {
    'alertcenter': ['https://www.googleapis.com/auth/apps.alerts',],
    'appsactivity': [
        'https://www.googleapis.com/auth/activity',
        'https://www.googleapis.com/auth/drive',
    ],
    'calendar': ['https://www.googleapis.com/auth/calendar',],
    'cloudidentity': ['https://www.googleapis.com/auth/cloud-identity',],
    'drive': ['https://www.googleapis.com/auth/drive',],
    'drive3': ['https://www.googleapis.com/auth/drive',],
    'gmail': [
        'https://mail.google.com/',
        'https://www.googleapis.com/auth/gmail.settings.basic',
        'https://www.googleapis.com/auth/gmail.settings.sharing',
    ],
    'sheets': ['https://www.googleapis.com/auth/spreadsheets',],
}

ADDRESS_FIELDS_PRINT_ORDER = [
    'contactName',
    'organizationName',
    'addressLine1',
    'addressLine2',
    'addressLine3',
    'locality',
    'region',
    'postalCode',
    'countryCode',
]

ADDRESS_FIELDS_ARGUMENT_MAP = {
    'contact': 'contactName',
    'contactname': 'contactName',
    'name': 'organizationName',
    'organizationname': 'organizationName',
    'address': 'addressLine1',
    'address1': 'addressLine1',
    'addressline1': 'addressLine1',
    'address2': 'addressLine2',
    'addressline2': 'addressLine2',
    'address3': 'addressLine3',
    'addressline3': 'addressLine3',
    'city': 'locality',
    'locality': 'locality',
    'state': 'region',
    'region': 'region',
    'zipcode': 'postalCode',
    'postal': 'postalCode',
    'postalcode': 'postalCode',
    'country': 'countryCode',
    'countrycode': 'countryCode',
}

SERVICE_NAME_TO_ID_MAP = {
    'Drive and Docs': '55656082996',
    'Calendar': '435070579839'
}

SERVICE_NAME_CHOICES_MAP = {
    'drive': 'Drive and Docs',
    'drive and docs': 'Drive and Docs',
    'googledrive': 'Drive and Docs',
    'gdrive': 'Drive and Docs',
    'calendar': 'Calendar',
}

PRINTJOB_ASCENDINGORDER_MAP = {
    'createtime': 'CREATE_TIME',
    'status': 'STATUS',
    'title': 'TITLE',
}
PRINTJOB_DESCENDINGORDER_MAP = {
    'CREATE_TIME': 'CREATE_TIME_DESC',
    'STATUS': 'STATUS_DESC',
    'TITLE': 'TITLE_DESC',
}

PRINTJOBS_DEFAULT_JOB_LIMIT = 0
PRINTJOBS_DEFAULT_MAX_RESULTS = 100

CALENDAR_REMINDER_METHODS = [
    'email',
    'sms',
    'popup',
]
CALENDAR_NOTIFICATION_METHODS = [
    'email',
    'sms',
]
CALENDAR_NOTIFICATION_TYPES_MAP = {
    'eventcreation': 'eventCreation',
    'eventchange': 'eventChange',
    'eventcancellation': 'eventCancellation',
    'eventresponse': 'eventResponse',
    'agenda': 'agenda',
}

DEVICE_ORDERBY_CHOICES_MAP = {
  'createtime': 'create_time',
  'devicetype': 'device_type',
  'lastsynctime': 'last_sync_time',
  'model': 'model',
  'osversion': 'os_version',
  'serialnumber': 'serial_number'
  }

DRIVEFILE_FIELDS_CHOICES_MAP = {
    'alternatelink': 'alternateLink',
    'appdatacontents': 'appDataContents',
    'cancomment': 'canComment',
    'canreadrevisions': 'canReadRevisions',
    'contentrestrictions': 'contentRestrictions',
    'copyable': 'copyable',
    'copyrequireswriterpermission': 'copyRequiresWriterPermission',
    'createddate': 'createdDate',
    'createdtime': 'createdDate',
    'description': 'description',
    'editable': 'editable',
    'explicitlytrashed': 'explicitlyTrashed',
    'fileextension': 'fileExtension',
    'filesize': 'fileSize',
    'foldercolorrgb': 'folderColorRgb',
    'fullfileextension': 'fullFileExtension',
    'headrevisionid': 'headRevisionId',
    'iconlink': 'iconLink',
    'id': 'id',
    'lastmodifyinguser': 'lastModifyingUser',
    'lastmodifyingusername': 'lastModifyingUserName',
    'lastviewedbyme': 'lastViewedByMeDate',
    'lastviewedbymedate': 'lastViewedByMeDate',
    'lastviewedbymetime': 'lastViewedByMeDate',
    'lastviewedbyuser': 'lastViewedByMeDate',
    'md5': 'md5Checksum',
    'md5checksum': 'md5Checksum',
    'md5sum': 'md5Checksum',
    'mime': 'mimeType',
    'mimetype': 'mimeType',
    'modifiedbyme': 'modifiedByMeDate',
    'modifiedbymedate': 'modifiedByMeDate',
    'modifiedbymetime': 'modifiedByMeDate',
    'modifiedbyuser': 'modifiedByMeDate',
    'modifieddate': 'modifiedDate',
    'modifiedtime': 'modifiedDate',
    'name': 'title',
    'originalfilename': 'originalFilename',
    'ownedbyme': 'ownedByMe',
    'ownernames': 'ownerNames',
    'owners': 'owners',
    'parents': 'parents',
    'permissions': 'permissions',
    'quotabytesused': 'quotaBytesUsed',
    'quotaused': 'quotaBytesUsed',
    'shareable': 'shareable',
    'shared': 'shared',
    'sharedwithmedate': 'sharedWithMeDate',
    'sharedwithmetime': 'sharedWithMeDate',
    'sharinguser': 'sharingUser',
    'spaces': 'spaces',
    'thumbnaillink': 'thumbnailLink',
    'title': 'title',
    'userpermission': 'userPermission',
    'version': 'version',
    'viewedbyme': 'labels(viewed)',
    'viewedbymedate': 'lastViewedByMeDate',
    'viewedbymetime': 'lastViewedByMeDate',
    'viewerscancopycontent': 'labels(restricted)',
    'webcontentlink': 'webContentLink',
    'webviewlink': 'webViewLink',
    'writerscanshare': 'writersCanShare',
}

DRIVEFILE_LABEL_CHOICES_MAP = {
    'restricted': 'restricted',
    'restrict': 'restricted',
    'starred': 'starred',
    'star': 'starred',
    'trashed': 'trashed',
    'trash': 'trashed',
    'viewed': 'viewed',
    'view': 'viewed',
}

DRIVEFILE_ORDERBY_CHOICES_MAP = {
    'createddate': 'createdDate',
    'folder': 'folder',
    'lastviewedbyme': 'lastViewedByMeDate',
    'lastviewedbymedate': 'lastViewedByMeDate',
    'lastviewedbyuser': 'lastViewedByMeDate',
    'modifiedbyme': 'modifiedByMeDate',
    'modifiedbymedate': 'modifiedByMeDate',
    'modifiedbyuser': 'modifiedByMeDate',
    'modifieddate': 'modifiedDate',
    'name': 'title',
    'quotabytesused': 'quotaBytesUsed',
    'quotaused': 'quotaBytesUsed',
    'recency': 'recency',
    'sharedwithmedate': 'sharedWithMeDate',
    'starred': 'starred',
    'title': 'title',
    'viewedbymedate': 'lastViewedByMeDate',
}

DELETE_DRIVEFILE_FUNCTION_TO_ACTION_MAP = {
    'delete': 'purging',
    'trash': 'trashing',
    'untrash': 'untrashing',
}

DRIVEFILE_LABEL_CHOICES_MAP = {
    'restricted': 'restricted',
    'restrict': 'restricted',
    'starred': 'starred',
    'star': 'starred',
    'trashed': 'trashed',
    'trash': 'trashed',
    'viewed': 'viewed',
    'view': 'viewed',
}

APPLICATION_VND_GOOGLE_APPS = 'application/vnd.google-apps.'
MIMETYPE_GA_DOCUMENT = f'{APPLICATION_VND_GOOGLE_APPS}document'
MIMETYPE_GA_DRAWING = f'{APPLICATION_VND_GOOGLE_APPS}drawing'
MIMETYPE_GA_FOLDER = f'{APPLICATION_VND_GOOGLE_APPS}folder'
MIMETYPE_GA_FORM = f'{APPLICATION_VND_GOOGLE_APPS}form'
MIMETYPE_GA_FUSIONTABLE = f'{APPLICATION_VND_GOOGLE_APPS}fusiontable'
MIMETYPE_GA_MAP = f'{APPLICATION_VND_GOOGLE_APPS}map'
MIMETYPE_GA_PRESENTATION = f'{APPLICATION_VND_GOOGLE_APPS}presentation'
MIMETYPE_GA_SCRIPT = f'{APPLICATION_VND_GOOGLE_APPS}script'
MIMETYPE_GA_SITES = f'{APPLICATION_VND_GOOGLE_APPS}sites'
MIMETYPE_GA_SPREADSHEET = f'{APPLICATION_VND_GOOGLE_APPS}spreadsheet'
MIMETYPE_GA_SHORTCUT = f'{APPLICATION_VND_GOOGLE_APPS}shortcut'
MIMETYPE_GA_3P_SHORTCUT = f'{APPLICATION_VND_GOOGLE_APPS}drive-sdk'

MIMETYPE_CHOICES_MAP = {
    'gdoc': MIMETYPE_GA_DOCUMENT,
    'gdocument': MIMETYPE_GA_DOCUMENT,
    'gdrawing': MIMETYPE_GA_DRAWING,
    'gfolder': MIMETYPE_GA_FOLDER,
    'gdirectory': MIMETYPE_GA_FOLDER,
    'gform': MIMETYPE_GA_FORM,
    'gfusion': MIMETYPE_GA_FUSIONTABLE,
    'gpresentation': MIMETYPE_GA_PRESENTATION,
    'gscript': MIMETYPE_GA_SCRIPT,
    'gshortcut': MIMETYPE_GA_SHORTCUT,
    'g3pshortcut': MIMETYPE_GA_3P_SHORTCUT,
    'gsite': MIMETYPE_GA_SITES,
    'gsheet': MIMETYPE_GA_SPREADSHEET,
    'gspreadsheet': MIMETYPE_GA_SPREADSHEET,
    'shortcut': MIMETYPE_GA_SHORTCUT,
}

DFA_CONVERT = 'convert'
DFA_LOCALFILEPATH = 'localFilepath'
DFA_LOCALFILENAME = 'localFilename'
DFA_LOCALMIMETYPE = 'localMimeType'
DFA_OCR = 'ocr'
DFA_OCRLANGUAGE = 'ocrLanguage'
DFA_PARENTQUERY = 'parentQuery'

NON_DOWNLOADABLE_MIMETYPES = [
    MIMETYPE_GA_FORM, MIMETYPE_GA_FUSIONTABLE, MIMETYPE_GA_MAP
]

GOOGLEDOC_VALID_EXTENSIONS_MAP = {
    MIMETYPE_GA_DRAWING: ['.jpeg', '.jpg', '.pdf', '.png', '.svg'],
    MIMETYPE_GA_DOCUMENT: [
        '.docx', '.html', '.odt', '.pdf', '.rtf', '.txt', '.zip'
    ],
    MIMETYPE_GA_PRESENTATION: ['.pdf', '.pptx', '.odp', '.txt'],
    MIMETYPE_GA_SPREADSHEET: ['.csv', '.ods', '.pdf', '.xlsx', '.zip'],
}

MACOS_CODENAMES = {
    6: 'Snow Leopard',
    7: 'Lion',
    8: 'Mountain Lion',
    9: 'Mavericks',
    10: 'Yosemite',
    11: 'El Capitan',
    12: 'Sierra',
    13: 'High Sierra',
    14: 'Mojave',
    15: 'Catalina'
}

_MICROSOFT_FORMATS_LIST = [{
    'mime':
        'application/vnd.openxmlformats-officedocument.wordprocessingml.document',
    'ext':
        '.docx'
}, {
    'mime':
        'application/vnd.openxmlformats-officedocument.wordprocessingml.template',
    'ext':
        '.dotx'
}, {
    'mime':
        'application/vnd.openxmlformats-officedocument.presentationml.presentation',
    'ext':
        '.pptx'
}, {
    'mime':
        'application/vnd.openxmlformats-officedocument.presentationml.template',
    'ext':
        '.potx'
}, {
    'mime': 'application/vnd.openxmlformats-officedocument.spreadsheetml.sheet',
    'ext': '.xlsx'
}, {
    'mime':
        'application/vnd.openxmlformats-officedocument.spreadsheetml.template',
    'ext':
        '.xltx'
}, {
    'mime': 'application/msword',
    'ext': '.doc'
}, {
    'mime': 'application/msword',
    'ext': '.dot'
}, {
    'mime': 'application/vnd.ms-powerpoint',
    'ext': '.ppt'
}, {
    'mime': 'application/vnd.ms-powerpoint',
    'ext': '.pot'
}, {
    'mime': 'application/vnd.ms-excel',
    'ext': '.xls'
}, {
    'mime': 'application/vnd.ms-excel',
    'ext': '.xlt'
}]

DOCUMENT_FORMATS_MAP = {
    'csv': [{
        'mime': 'text/csv',
        'ext': '.csv'
    }],
    'doc': [{
        'mime': 'application/msword',
        'ext': '.doc'
    }],
    'dot': [{
        'mime': 'application/msword',
        'ext': '.dot'
    }],
    'docx': [{
        'mime':
            'application/vnd.openxmlformats-officedocument.wordprocessingml.document',
        'ext':
            '.docx'
    }],
    'dotx': [{
        'mime':
            'application/vnd.openxmlformats-officedocument.wordprocessingml.template',
        'ext':
            '.dotx'
    }],
    'epub': [{
        'mime': 'application/epub+zip',
        'ext': '.epub'
    }],
    'html': [{
        'mime': 'text/html',
        'ext': '.html'
    }],
    'jpeg': [{
        'mime': 'image/jpeg',
        'ext': '.jpeg'
    }],
    'jpg': [{
        'mime': 'image/jpeg',
        'ext': '.jpg'
    }],
    'mht': [{
        'mime': 'message/rfc822',
        'ext': 'mht'
    }],
    'odp': [{
        'mime': 'application/vnd.oasis.opendocument.presentation',
        'ext': '.odp'
    }],
    'ods': [{
        'mime': 'application/x-vnd.oasis.opendocument.spreadsheet',
        'ext': '.ods'
    }, {
        'mime': 'application/vnd.oasis.opendocument.spreadsheet',
        'ext': '.ods'
    }],
    'odt': [{
        'mime': 'application/vnd.oasis.opendocument.text',
        'ext': '.odt'
    }],
    'pdf': [{
        'mime': 'application/pdf',
        'ext': '.pdf'
    }],
    'png': [{
        'mime': 'image/png',
        'ext': '.png'
    }],
    'ppt': [{
        'mime': 'application/vnd.ms-powerpoint',
        'ext': '.ppt'
    }],
    'pot': [{
        'mime': 'application/vnd.ms-powerpoint',
        'ext': '.pot'
    }],
    'potx': [{
        'mime':
            'application/vnd.openxmlformats-officedocument.presentationml.template',
        'ext':
            '.potx'
    }],
    'pptx': [{
        'mime':
            'application/vnd.openxmlformats-officedocument.presentationml.presentation',
        'ext':
            '.pptx'
    }],
    'rtf': [{
        'mime': 'application/rtf',
        'ext': '.rtf'
    }],
    'svg': [{
        'mime': 'image/svg+xml',
        'ext': '.svg'
    }],
    'tsv': [{
        'mime': 'text/tab-separated-values',
        'ext': '.tsv'
    }, {
        'mime': 'text/tsv',
        'ext': '.tsv'
    }],
    'txt': [{
        'mime': 'text/plain',
        'ext': '.txt'
    }],
    'xls': [{
        'mime': 'application/vnd.ms-excel',
        'ext': '.xls'
    }],
    'xlt': [{
        'mime': 'application/vnd.ms-excel',
        'ext': '.xlt'
    }],
    'xlsx': [{
        'mime':
            'application/vnd.openxmlformats-officedocument.spreadsheetml.sheet',
        'ext':
            '.xlsx'
    }],
    'xltx': [{
        'mime':
            'application/vnd.openxmlformats-officedocument.spreadsheetml.template',
        'ext':
            '.xltx'
    }],
    'zip': [{
        'mime': 'application/zip',
        'ext': '.zip'
    }],
    'ms':
        _MICROSOFT_FORMATS_LIST,
    'microsoft':
        _MICROSOFT_FORMATS_LIST,
    'micro$oft':
        _MICROSOFT_FORMATS_LIST,
    'openoffice': [{
        'mime': 'application/vnd.oasis.opendocument.presentation',
        'ext': '.odp'
    }, {
        'mime': 'application/x-vnd.oasis.opendocument.spreadsheet',
        'ext': '.ods'
    }, {
        'mime': 'application/vnd.oasis.opendocument.spreadsheet',
        'ext': '.ods'
    }, {
        'mime': 'application/vnd.oasis.opendocument.text',
        'ext': '.odt'
    }],
}

REFRESH_PERM_ERRORS = [
    'invalid_grant: reauth related error (rapt_required)',  # no way to reauth today
    'invalid_grant: Token has been expired or revoked.',
]

DNS_ERROR_CODES_MAP = {
    1: 'DNS Query Format Error',
    2: 'Server failed to complete the DNS request',
    3: 'Domain name does not exist',
    4: 'Function not implemented',
    5: 'The server refused to answer for the query',
    6: 'Name that should not exist, does exist',
    7: 'RRset that should not exist, does exist',
    8: 'Server not authoritative for the zone',
    9: 'Name not in zone'
}

EMAILSETTINGS_OLD_NEW_OLD_FORWARD_ACTION_MAP = {
    'ARCHIVE': 'archive',
    'DELETE': 'trash',
    'KEEP': 'leaveInInBox',
    'MARK_READ': 'markRead',
    'archive': 'ARCHIVE',
    'trash': 'DELETE',
    'leaveInInbox': 'KEEP',
    'markRead': 'MARK_READ',
}

EMAILSETTINGS_IMAP_EXPUNGE_BEHAVIOR_CHOICES_MAP = {
    'archive': 'archive',
    'deleteforever': 'deleteForever',
    'trash': 'trash',
}

EMAILSETTINGS_IMAP_MAX_FOLDER_SIZE_CHOICES = [
    '0', '1000', '2000', '5000', '10000'
]

EMAILSETTINGS_POP_ENABLE_FOR_CHOICES_MAP = {
    'allmail': 'allMail',
    'fromnowon': 'fromNowOn',
    'mailfromnowon': 'fromNowOn',
    'newmail': 'fromNowOn',
}

EMAILSETTINGS_FORWARD_POP_ACTION_CHOICES_MAP = {
    'archive': 'archive',
    'delete': 'trash',
    'keep': 'leaveInInbox',
    'leaveininbox': 'leaveInInbox',
    'markread': 'markRead',
    'trash': 'trash',
}

RT_PATTERN = re.compile(r'(?s){RT}.*?{(.+?)}.*?{/RT}')
RT_OPEN_PATTERN = re.compile(r'{RT}')
RT_CLOSE_PATTERN = re.compile(r'{/RT}')
RT_STRIP_PATTERN = re.compile(r'(?s){RT}.*?{/RT}')
RT_TAG_REPLACE_PATTERN = re.compile(r'{(.*?)}')

LOWERNUMERIC_CHARS = string.ascii_lowercase + string.digits
ALPHANUMERIC_CHARS = LOWERNUMERIC_CHARS + string.ascii_uppercase
URL_SAFE_CHARS = ALPHANUMERIC_CHARS + '-._~'
PASSWORD_SAFE_CHARS = ALPHANUMERIC_CHARS + string.punctuation + ' '
FILENAME_SAFE_CHARS = ALPHANUMERIC_CHARS + '-_.() '

FILTER_ADD_LABEL_TO_ARGUMENT_MAP = {
    'IMPORTANT': 'important',
    'STARRED': 'star',
    'TRASH': 'trash',
}

FILTER_REMOVE_LABEL_TO_ARGUMENT_MAP = {
    'IMPORTANT': 'notimportant',
    'UNREAD': 'markread',
    'INBOX': 'archive',
    'SPAM': 'neverspam',
}

FILTER_CRITERIA_CHOICES_MAP = {
    'excludechats': 'excludeChats',
    'from': 'from',
    'hasattachment': 'hasAttachment',
    'haswords': 'query',
    'musthaveattachment': 'hasAttachment',
    'negatedquery': 'negatedQuery',
    'nowords': 'negatedQuery',
    'query': 'query',
    'size': 'size',
    'subject': 'subject',
    'to': 'to',
}
FILTER_ACTION_CHOICES = [
    'archive',
    'forward',
    'important',
    'label',
    'markread',
    'neverspam',
    'notimportant',
    'star',
    'trash',
]

VAULT_MATTER_ACTIONS = [
    'reopen',
    'undelete',
    'close',
    'delete',
]

CROS_ARGUMENT_TO_PROPERTY_MAP = {
    'activetimeranges': [
        'activeTimeRanges.activeTime', 'activeTimeRanges.date'
    ],
    'annotatedassetid': ['annotatedAssetId',],
    'annotatedlocation': ['annotatedLocation',],
    'annotateduser': ['annotatedUser',],
    'asset': ['annotatedAssetId',],
    'assetid': ['annotatedAssetId',],
    'autoupdateexpiration': ['autoUpdateExpiration',],
    'bootmode': ['bootMode',],
    'cpustatusreports': ['cpuStatusReports',],
    'devicefiles': ['deviceFiles',],
    'deviceid': ['deviceId',],
    'dockmacaddress': ['dockMacAddress',],
    'diskvolumereports': ['diskVolumeReports',],
    'ethernetmacaddress': ['ethernetMacAddress',],
    'ethernetmacaddress0': ['ethernetMacAddress0',],
    'firmwareversion': ['firmwareVersion',],
    'lastenrollmenttime': ['lastEnrollmentTime',],
    'lastsync': ['lastSync',],
    'location': ['annotatedLocation',],
    'macaddress': ['macAddress',],
    'manufacturedate': ['manufactureDate',],
    'meid': ['meid',],
    'model': ['model',],
    'notes': ['notes',],
    'ordernumber': ['orderNumber',],
    'org': ['orgUnitPath',],
    'orgunitpath': ['orgUnitPath',],
    'osversion': ['osVersion',],
    'ou': ['orgUnitPath',],
    'platformversion': ['platformVersion',],
    'recentusers': ['recentUsers.email', 'recentUsers.type'],
    'serialnumber': ['serialNumber',],
    'status': ['status',],
    'supportenddate': ['supportEndDate',],
    'systemramtotal': ['systemRamTotal',],
    'systemramfreereports': ['systemRamFreeReports',],
    'tag': ['annotatedAssetId',],
    'timeranges': ['activeTimeRanges.activeTime', 'activeTimeRanges.date'],
    'times': ['activeTimeRanges.activeTime', 'activeTimeRanges.date'],
    'tpmversioninfo': ['tpmVersionInfo',],
    'user': ['annotatedUser',],
    'users': ['recentUsers.email', 'recentUsers.type'],
    'willautorenew': ['willAutoRenew',],
}

CROS_BASIC_FIELDS_LIST = [
    'deviceId', 'annotatedAssetId', 'annotatedLocation', 'annotatedUser',
    'lastSync', 'notes', 'serialNumber', 'status'
]

CROS_SCALAR_PROPERTY_PRINT_ORDER = [
    'orgUnitPath',
    'annotatedAssetId',
    'annotatedLocation',
    'annotatedUser',
    'lastSync',
    'notes',
    'serialNumber',
    'status',
    'model',
    'firmwareVersion',
    'platformVersion',
    'osVersion',
    'bootMode',
    'meid',
    'dockMacAddress',
    'ethernetMacAddress',
    'ethernetMacAddress0',
    'macAddress',
    'systemRamTotal',
    'lastEnrollmentTime',
    'orderNumber',
    'manufactureDate',
    'supportEndDate',
    'autoUpdateExpiration',
    'tpmVersionInfo',
    'willAutoRenew',
]

CROS_RECENT_USERS_ARGUMENTS = ['recentusers', 'users']
CROS_ACTIVE_TIME_RANGES_ARGUMENTS = ['timeranges', 'activetimeranges', 'times']
CROS_DEVICE_FILES_ARGUMENTS = ['devicefiles', 'files']
CROS_CPU_STATUS_REPORTS_ARGUMENTS = [
    'cpustatusreports',
]
CROS_DISK_VOLUME_REPORTS_ARGUMENTS = [
    'diskvolumereports',
]
CROS_SYSTEM_RAM_FREE_REPORTS_ARGUMENTS = [
    'systemramfreereports',
]
CROS_LISTS_ARGUMENTS = CROS_ACTIVE_TIME_RANGES_ARGUMENTS + \
                       CROS_RECENT_USERS_ARGUMENTS + \
                       CROS_DEVICE_FILES_ARGUMENTS + \
                       CROS_CPU_STATUS_REPORTS_ARGUMENTS + \
                       CROS_DISK_VOLUME_REPORTS_ARGUMENTS + \
                       CROS_SYSTEM_RAM_FREE_REPORTS_ARGUMENTS
CROS_START_ARGUMENTS = ['start', 'startdate', 'oldestdate']
CROS_END_ARGUMENTS = ['end', 'enddate']

# From https://www.chromium.org/chromium-os/tpm_firmware_update
CROS_TPM_VULN_VERSIONS = [
    '41f',
    '420',
    '628',
    '8520',
]
CROS_TPM_FIXED_VERSIONS = [
    '422',
    '62b',
    '8521',
]

COLLABORATIVE_INBOX_ATTRIBUTES = [
    'whoCanAddReferences',
    'whoCanAssignTopics',
    'whoCanEnterFreeFormTags',
    'whoCanMarkDuplicate',
    'whoCanMarkFavoriteReplyOnAnyTopic',
    'whoCanMarkFavoriteReplyOnOwnTopic',
    'whoCanMarkNoResponseNeeded',
    'whoCanModifyTagsAndCategories',
    'whoCanTakeTopics',
    'whoCanUnassignTopic',
    'whoCanUnmarkFavoriteReplyOnAnyTopic',
    'favoriteRepliesOnTop',
]

GROUP_SETTINGS_LIST_ATTRIBUTES = set([
    # ACL choices
    'whoCanAdd',
    'whoCanApproveMembers',
    'whoCanApproveMessages',
    'whoCanAssignTopics',
    'whoCanAssistContent',
    'whoCanBanUsers',
    'whoCanContactOwner',
    'whoCanDeleteAnyPost',
    'whoCanDeleteTopics',
    'whoCanDiscoverGroup',
    'whoCanEnterFreeFormTags',
    'whoCanHideAbuse',
    'whoCanInvite',
    'whoCanJoin',
    'whoCanLeaveGroup',
    'whoCanLockTopics',
    'whoCanMakeTopicsSticky',
    'whoCanMarkDuplicate',
    'whoCanMarkFavoriteReplyOnAnyTopic',
    'whoCanMarkFavoriteReplyOnOwnTopic',
    'whoCanMarkNoResponseNeeded',
    'whoCanModerateContent',
    'whoCanModerateMembers',
    'whoCanModifyMembers',
    'whoCanModifyTagsAndCategories',
    'whoCanMoveTopicsIn',
    'whoCanMoveTopicsOut',
    'whoCanPostAnnouncements',
    'whoCanPostMessage',
    'whoCanTakeTopics',
    'whoCanUnassignTopic',
    'whoCanUnmarkFavoriteReplyOnAnyTopic',
    'whoCanViewGroup',
    'whoCanViewMembership',
    # Miscellaneous hoices
    'messageModerationLevel',
    'replyTo',
    'spamModerationLevel',
])
GROUP_SETTINGS_BOOLEAN_ATTRIBUTES = set([
    'allowExternalMembers',
    'allowGoogleCommunication',
    'allowWebPosting',
    'archiveOnly',
    'enableCollaborativeInbox',
    'favoriteRepliesOnTop',
    'includeCustomFooter',
    'includeInGlobalAddressList',
    'isArchived',
    'membersCanPostAsTheGroup',
    'sendMessageDenyNotification',
    'showInGroupDirectory',
])

#
# Global variables
#
# The following GM_XXX constants are arbitrary but must be unique
# Most errors print a message and bail out with a return code
# Some commands want to set a non-zero return code but not bail
GM_SYSEXITRC = 'sxrc'
# Path to gam
GM_GAM_PATH = 'gpth'
# Python source, PyInstaller or StaticX?
GM_GAM_TYPE = 'gtyp'
# Are we on Windows?
GM_WINDOWS = 'wndo'
# Encodings
GM_SYS_ENCODING = 'syen'
# Extra arguments to pass to GAPI functions
GM_EXTRA_ARGS_DICT = 'exad'
# Current API services
GM_CURRENT_API_SERVICES = 'caps'
# Current API user
GM_CURRENT_API_USER = 'capu'
# Current API scope
GM_CURRENT_API_SCOPES = 'scoc'
# Values retrieved from oauth2service.json
GM_OAUTH2SERVICE_JSON_DATA = 'oajd'
GM_OAUTH2SERVICE_ACCOUNT_CLIENT_ID = 'oaci'
# Full path to enabledasa.txt
GM_ENABLEDASA_TXT = 'enda'
# File containing time of last GAM update check
GM_LAST_UPDATE_CHECK_TXT = 'lupc'
# Dictionary mapping OrgUnit ID to Name
GM_MAP_ORGUNIT_ID_TO_NAME = 'oi2n'
# Dictionary mapping Role ID to Name
GM_MAP_ROLE_ID_TO_NAME = 'ri2n'
# Dictionary mapping Role Name to ID
GM_MAP_ROLE_NAME_TO_ID = 'rn2i'
# Dictionary mapping User ID to Name
GM_MAP_USER_ID_TO_NAME = 'ui2n'
# GAM cache directory. If no_cache is True, this variable will be set to None
GM_CACHE_DIR = 'gacd'
# Reset GAM cache directory after discovery
GM_CACHE_DISCOVERY_ONLY = 'gcdo'
# Dictionary mapping Building ID to Name
GM_MAP_BUILDING_ID_TO_NAME = 'bi2n'
# Dictionary mapping Building Name to ID
GM_MAP_BUILDING_NAME_TO_ID = 'bn2i'

#
_DEFAULT_CHARSET = UTF8
_FN_CLIENT_SECRETS_JSON = 'client_secrets.json'
_FN_OAUTH2SERVICE_JSON = 'oauth2service.json'
_FN_OAUTH2_TXT = 'oauth2.txt'
#
GM_Globals = {
    GM_SYSEXITRC: 0,
    GM_GAM_PATH: None,
    GM_GAM_TYPE: None,
    GM_WINDOWS: os.name == 'nt',
    GM_SYS_ENCODING: _DEFAULT_CHARSET,
    GM_EXTRA_ARGS_DICT: {
        'prettyPrint': False
    },
    GM_CURRENT_API_SERVICES: {},
    GM_CURRENT_API_USER: None,
    GM_CURRENT_API_SCOPES: [],
    GM_OAUTH2SERVICE_JSON_DATA: None,
    GM_OAUTH2SERVICE_ACCOUNT_CLIENT_ID: None,
    GM_ENABLEDASA_TXT: '',
    GM_LAST_UPDATE_CHECK_TXT: '',
    GM_MAP_ORGUNIT_ID_TO_NAME: None,
    GM_MAP_ROLE_ID_TO_NAME: None,
    GM_MAP_ROLE_NAME_TO_ID: None,
    GM_MAP_USER_ID_TO_NAME: None,
    GM_CACHE_DIR: None,
    GM_CACHE_DISCOVERY_ONLY: True,
    GM_MAP_BUILDING_ID_TO_NAME: None,
    GM_MAP_BUILDING_NAME_TO_ID: None,
}

#
# Global variables defined by environment variables/signal files
#
# Automatically generate gam batch command if number of users specified in gam
# users xxx command exceeds this number
# Default: 0, don't automatically generate gam batch commands
GC_AUTO_BATCH_MIN = 'auto_batch_min'
# When processing items in batches, how many should be processed in each batch
GC_BATCH_SIZE = 'batch_size'
# GAM cache directory. If no_cache is specified, this variable will be set to None
GC_CACHE_DIR = 'cache_dir'
# GAM cache discovery only. If no_cache is False, only API discovery calls will be cached
GC_CACHE_DISCOVERY_ONLY = 'cache_discovery_only'
# Character set of batch, csv, data files
GC_CHARSET = 'charset'
# Path to client_secrets.json
GC_CLIENT_SECRETS_JSON = 'client_secrets_json'
# GAM config directory containing client_secrets.json, oauth2.txt,
# oauth2service.json, extra_args.txt
GC_CONFIG_DIR = 'config_dir'
# custmerId from gam.cfg or retrieved from Google
GC_CUSTOMER_ID = 'customer_id'
# Admin email address, required when enable_dasa is true, overrides oauth2.txt value otherwise
GC_ADMIN_EMAIL = 'admin_email'
# If debug_level > 0: extra_args[u'prettyPrint'] = True,
# httplib2.debuglevel = gam_debug_level, appsObj.debug = True
GC_DEBUG_LEVEL = 'debug_level'
# ID Token decoded from OAuth 2.0 refresh token response. Includes hd (domain)
# and email of authorized user
GC_DECODED_ID_TOKEN = 'decoded_id_token'
# Domain obtained from gam.cfg or oauth2.txt
GC_DOMAIN = 'domain'
# Google Drive download directory
GC_DRIVE_DIR = 'drive_dir'
# Enable Delegated Admin Service Accounts
GC_ENABLE_DASA = 'enabledasa'
# If no_browser is False, writeCSVfile won't open a browser when todrive is set
# and doRequestOAuth prints a link and waits for the verification code when
# oauth2.txt is being created
GC_NO_BROWSER = 'no_browser'
# oauth_browser forces usage of web server OAuth flow that proved problematic.
GC_OAUTH_BROWSER = 'oauth_browser'
# Disable GAM API caching
GC_NO_CACHE = 'no_cache'
# Disable Short URLs
GC_NO_SHORT_URLS = 'no_short_urls'
# Disable GAM update check
GC_NO_UPDATE_CHECK = 'no_update_check'
# Number of threads for gam batch
GC_NUM_THREADS = 'num_threads'
# Path to oauth2.txt
GC_OAUTH2_TXT = 'oauth2_txt'
# Path to oauth2service.json
GC_OAUTH2SERVICE_JSON = 'oauth2service_json'
# Default section to use for processing
GC_SECTION = 'section'
# Add (n/m) to end of messages if number of items to be processed exceeds this number
GC_SHOW_COUNTS_MIN = 'show_counts_min'
# Enable/disable "Getting ... " messages
GC_SHOW_GETTINGS = 'show_gettings'
# GAM config directory containing json discovery files
GC_SITE_DIR = 'site_dir'
# CSV Columns GAM should show on CSV output
GC_CSV_HEADER_FILTER = 'csv_header_filter'
# CSV Columns GAM should not show on CSV output
GC_CSV_HEADER_DROP_FILTER = 'csv_header_drop_filter'
# CSV Rows GAM should filter
GC_CSV_ROW_FILTER = 'csv_row_filter'
# Minimum TLS Version required for HTTPS connections
GC_TLS_MIN_VERSION = 'tls_min_ver'
# Maximum TLS Version used for HTTPS connections
GC_TLS_MAX_VERSION = 'tls_max_ver'
# Path to certificate authority file for validating TLS hosts
GC_CA_FILE = 'ca_file'

TLS_MIN = 'TLSv1_2' if hasattr(ssl.SSLContext(), 'minimum_version') else None
GC_Defaults = {
    GC_ADMIN_EMAIL: '',
    GC_AUTO_BATCH_MIN: 0,
    GC_BATCH_SIZE: 50,
    GC_CACHE_DIR: '',
    GC_CACHE_DISCOVERY_ONLY: True,
    GC_CHARSET: _DEFAULT_CHARSET,
    GC_CLIENT_SECRETS_JSON: _FN_CLIENT_SECRETS_JSON,
    GC_CONFIG_DIR: '',
    GC_CUSTOMER_ID: MY_CUSTOMER,
    GC_DEBUG_LEVEL: 0,
    GC_DECODED_ID_TOKEN: '',
    GC_DOMAIN: '',
    GC_DRIVE_DIR: '',
    GC_ENABLE_DASA: False,
    GC_NO_BROWSER: False,
    GC_NO_CACHE: False,
    GC_NO_SHORT_URLS: False,
    GC_NO_UPDATE_CHECK: False,
    GC_NUM_THREADS: 25,
    GC_OAUTH_BROWSER: False,
    GC_OAUTH2_TXT: _FN_OAUTH2_TXT,
    GC_OAUTH2SERVICE_JSON: _FN_OAUTH2SERVICE_JSON,
    GC_SECTION: '',
    GC_SHOW_COUNTS_MIN: 0,
    GC_SHOW_GETTINGS: True,
    GC_SITE_DIR: '',
    GC_CSV_HEADER_FILTER: '',
    GC_CSV_HEADER_DROP_FILTER: '',
    GC_CSV_ROW_FILTER: '',
    GC_TLS_MIN_VERSION: TLS_MIN,
    GC_TLS_MAX_VERSION: None,
    GC_CA_FILE: None,
}

GC_Values = {}

GC_TYPE_BOOLEAN = 'bool'
GC_TYPE_CHOICE = 'choi'
GC_TYPE_DIRECTORY = 'dire'
GC_TYPE_EMAIL = 'emai'
GC_TYPE_FILE = 'file'
GC_TYPE_HEADERFILTER = 'heaf'
GC_TYPE_INTEGER = 'inte'
GC_TYPE_LANGUAGE = 'lang'
GC_TYPE_ROWFILTER = 'rowf'
GC_TYPE_STRING = 'stri'

GC_VAR_TYPE = 'type'
GC_VAR_LIMITS = 'lmit'

GC_VAR_INFO = {
    GC_ADMIN_EMAIL: {
        GC_VAR_TYPE: GC_TYPE_STRING
    },
    GC_AUTO_BATCH_MIN: {
        GC_VAR_TYPE: GC_TYPE_INTEGER,
        GC_VAR_LIMITS: (0, None)
    },
    GC_BATCH_SIZE: {
        GC_VAR_TYPE: GC_TYPE_INTEGER,
        GC_VAR_LIMITS: (1, 1000)
    },
    GC_CACHE_DIR: {
        GC_VAR_TYPE: GC_TYPE_DIRECTORY
    },
    GC_CACHE_DISCOVERY_ONLY: {
        GC_VAR_TYPE: GC_TYPE_BOOLEAN
    },
    GC_CHARSET: {
        GC_VAR_TYPE: GC_TYPE_STRING
    },
    GC_CLIENT_SECRETS_JSON: {
        GC_VAR_TYPE: GC_TYPE_FILE
    },
    GC_CONFIG_DIR: {
        GC_VAR_TYPE: GC_TYPE_DIRECTORY
    },
    GC_CUSTOMER_ID: {
        GC_VAR_TYPE: GC_TYPE_STRING
    },
    GC_DEBUG_LEVEL: {
        GC_VAR_TYPE: GC_TYPE_INTEGER,
        GC_VAR_LIMITS: (0, None)
    },
    GC_DECODED_ID_TOKEN: {
        GC_VAR_TYPE: GC_TYPE_STRING
    },
    GC_DOMAIN: {
        GC_VAR_TYPE: GC_TYPE_STRING
    },
    GC_DRIVE_DIR: {
        GC_VAR_TYPE: GC_TYPE_DIRECTORY
    },
    GC_ENABLE_DASA: {
        GC_VAR_TYPE: GC_TYPE_BOOLEAN
    },
    GC_NO_BROWSER: {
        GC_VAR_TYPE: GC_TYPE_BOOLEAN
    },
    GC_NO_CACHE: {
        GC_VAR_TYPE: GC_TYPE_BOOLEAN
    },
    GC_NO_SHORT_URLS: {
        GC_VAR_TYPE: GC_TYPE_BOOLEAN
    },
    GC_NO_UPDATE_CHECK: {
        GC_VAR_TYPE: GC_TYPE_BOOLEAN
    },
    GC_NUM_THREADS: {
        GC_VAR_TYPE: GC_TYPE_INTEGER,
        GC_VAR_LIMITS: (1, None)
    },
    GC_OAUTH_BROWSER: {
        GC_VAR_TYPE: GC_TYPE_BOOLEAN
    },
    GC_OAUTH2_TXT: {
        GC_VAR_TYPE: GC_TYPE_FILE
    },
    GC_OAUTH2SERVICE_JSON: {
        GC_VAR_TYPE: GC_TYPE_FILE
    },
    GC_SECTION: {
        GC_VAR_TYPE: GC_TYPE_STRING
    },
    GC_SHOW_COUNTS_MIN: {
        GC_VAR_TYPE: GC_TYPE_INTEGER,
        GC_VAR_LIMITS: (0, None)
    },
    GC_SHOW_GETTINGS: {
        GC_VAR_TYPE: GC_TYPE_BOOLEAN
    },
    GC_SITE_DIR: {
        GC_VAR_TYPE: GC_TYPE_DIRECTORY
    },
    GC_CSV_HEADER_FILTER: {
        GC_VAR_TYPE: GC_TYPE_HEADERFILTER
    },
    GC_CSV_HEADER_DROP_FILTER: {
        GC_VAR_TYPE: GC_TYPE_HEADERFILTER
    },
    GC_CSV_ROW_FILTER: {
        GC_VAR_TYPE: GC_TYPE_ROWFILTER
    },
    GC_TLS_MIN_VERSION: {
        GC_VAR_TYPE: GC_TYPE_STRING
    },
    GC_TLS_MAX_VERSION: {
        GC_VAR_TYPE: GC_TYPE_STRING
    },
    GC_CA_FILE: {
        GC_VAR_TYPE: GC_TYPE_FILE
    },
}
# Google API constants

NEVER_TIME = '1970-01-01T00:00:00.000Z'
NEVER_TIME_NOMS = '1970-01-01T00:00:00Z'
ROLE_MANAGER = 'MANAGER'
ROLE_MEMBER = 'MEMBER'
ROLE_OWNER = 'OWNER'
PROJECTION_CHOICES_MAP = {
    'basic': 'BASIC',
    'full': 'FULL',
}
SORTORDER_CHOICES_MAP = {
    'ascending': 'ASCENDING',
    'descending': 'DESCENDING',
}
#
CLEAR_NONE_ARGUMENT = [
    'clear',
    'none',
]
#
MESSAGE_API_ACCESS_CONFIG = 'API access is configured in your Control Panel' \
                            ' under: Security-Show more-Advanced' \
                            ' settings-Manage API client access'
MESSAGE_API_ACCESS_DENIED = 'API access Denied.\n\nPlease make sure the Client' \
                            ' ID: {0} is authorized for the API Scope(s): {1}'
MESSAGE_GAM_EXITING_FOR_UPDATE = 'GAM is now exiting so that you can' \
                                 ' overwrite this old version with the' \
                                 ' latest release'
MESSAGE_GAM_OUT_OF_MEMORY = 'GAM has run out of memory. If this is a large' \
                            ' G Suite instance, you should use a 64-bit' \
                            ' version of GAM on Windows or a 64-bit version' \
                            ' of Python on other systems.'
MESSAGE_HEADER_NOT_FOUND_IN_CSV_HEADERS = 'Header "{0}" not found in CSV' \
                                          ' headers of "{1}".'
MESSAGE_HIT_CONTROL_C_TO_UPDATE = '\n\nHit CTRL+C to visit the GAM website' \
                                  ' and download the latest release or wait' \
                                  ' 15 seconds continue with this boring old' \
                                  ' version. GAM won\'t bother you with this ' \
                                  ' announcement for 1 week or you can create' \
                                  ' a file named noupdatecheck.txt in the same' \
                                  ' location as gam.py or gam.exe and GAM' \
                                  ' won\'t ever check for updates.'
MESSAGE_INVALID_JSON = 'The file {0} has an invalid format.'
MESSAGE_NO_DISCOVERY_INFORMATION = 'No online discovery doc and {0} does not' \
                                   ' exist locally'
MESSAGE_NO_TRANSFER_LACK_OF_DISK_SPACE = 'Cowardly refusing to perform' \
                                         ' migration due to lack of target' \
                                         ' drive space. Source size: {0}mb' \
                                         ' Target Free: {1}mb'
MESSAGE_RESULTS_TOO_LARGE_FOR_GOOGLE_SPREADSHEET = 'Results are too large for' \
                                                   ' Google Spreadsheets.' \
                                                   ' Uploading as a regular' \
                                                   ' CSV file.'
MESSAGE_SERVICE_NOT_APPLICABLE = 'Service not applicable for this address:' \
                                 ' {0}. Please make sure service is enabled' \
                                 ' for user and run\n\ngam user <user> check' \
                                 ' serviceaccount\n\nfor further instructions'
MESSAGE_INSTRUCTIONS_OAUTH2SERVICE_JSON = 'Please run\n\ngam create project\n' \
                                          'gam user <user> check ' \
                                          'serviceaccount\n\nto create and' \
                                          ' configure a service account.'
MESSAGE_UPDATE_GAM_TO_64BIT = 'You\'re running a 32-bit version of GAM on a' \
                              ' 64-bit version of Windows, upgrade to a' \
                              ' windows-x86_64 version of GAM'
MESSAGE_YOUR_SYSTEM_TIME_DIFFERS_FROM_GOOGLE_BY = 'Your system time differs' \
                                                  ' from %s by %s'

USER_ADDRESS_TYPES = ['home', 'work', 'other']
USER_EMAIL_TYPES = ['home', 'work', 'other']
USER_EXTERNALID_TYPES = [
    'account', 'customer', 'login_id', 'network', 'organization'
]
USER_GENDER_TYPES = ['female', 'male', 'unknown']
USER_IM_TYPES = ['home', 'work', 'other']
USER_KEYWORD_TYPES = ['occupation', 'outlook']
USER_LOCATION_TYPES = ['default', 'desk']
USER_ORGANIZATION_TYPES = ['domain_only', 'school', 'unknown', 'work']
USER_PHONE_TYPES = [
    'assistant', 'callback', 'car', 'company_main', 'grand_central', 'home',
    'home_fax', 'isdn', 'main', 'mobile', 'other', 'other_fax', 'pager',
    'radio', 'telex', 'tty_tdd', 'work', 'work_fax', 'work_mobile', 'work_pager'
]
USER_RELATION_TYPES = [
    'admin_assistant', 'assistant', 'brother', 'child', 'domestic_partner',
    'dotted_line_manager', 'exec_assistant', 'father', 'friend', 'manager',
    'mother', 'parent', 'partner', 'referred_by', 'relative', 'sister', 'spouse'
]
USER_WEBSITE_TYPES = [
    'app_install_page', 'blog', 'ftp', 'home', 'home_page', 'other', 'profile',
    'reservations', 'work'
]

WEBCOLOR_MAP = {
    'aliceblue': '#f0f8ff',
    'antiquewhite': '#faebd7',
    'aqua': '#00ffff',
    'aquamarine': '#7fffd4',
    'azure': '#f0ffff',
    'beige': '#f5f5dc',
    'bisque': '#ffe4c4',
    'black': '#000000',
    'blanchedalmond': '#ffebcd',
    'blue': '#0000ff',
    'blueviolet': '#8a2be2',
    'brown': '#a52a2a',
    'burlywood': '#deb887',
    'cadetblue': '#5f9ea0',
    'chartreuse': '#7fff00',
    'chocolate': '#d2691e',
    'coral': '#ff7f50',
    'cornflowerblue': '#6495ed',
    'cornsilk': '#fff8dc',
    'crimson': '#dc143c',
    'cyan': '#00ffff',
    'darkblue': '#00008b',
    'darkcyan': '#008b8b',
    'darkgoldenrod': '#b8860b',
    'darkgray': '#a9a9a9',
    'darkgrey': '#a9a9a9',
    'darkgreen': '#006400',
    'darkkhaki': '#bdb76b',
    'darkmagenta': '#8b008b',
    'darkolivegreen': '#556b2f',
    'darkorange': '#ff8c00',
    'darkorchid': '#9932cc',
    'darkred': '#8b0000',
    'darksalmon': '#e9967a',
    'darkseagreen': '#8fbc8f',
    'darkslateblue': '#483d8b',
    'darkslategray': '#2f4f4f',
    'darkslategrey': '#2f4f4f',
    'darkturquoise': '#00ced1',
    'darkviolet': '#9400d3',
    'deeppink': '#ff1493',
    'deepskyblue': '#00bfff',
    'dimgray': '#696969',
    'dimgrey': '#696969',
    'dodgerblue': '#1e90ff',
    'firebrick': '#b22222',
    'floralwhite': '#fffaf0',
    'forestgreen': '#228b22',
    'fuchsia': '#ff00ff',
    'gainsboro': '#dcdcdc',
    'ghostwhite': '#f8f8ff',
    'gold': '#ffd700',
    'goldenrod': '#daa520',
    'gray': '#808080',
    'grey': '#808080',
    'green': '#008000',
    'greenyellow': '#adff2f',
    'honeydew': '#f0fff0',
    'hotpink': '#ff69b4',
    'indianred': '#cd5c5c',
    'indigo': '#4b0082',
    'ivory': '#fffff0',
    'khaki': '#f0e68c',
    'lavender': '#e6e6fa',
    'lavenderblush': '#fff0f5',
    'lawngreen': '#7cfc00',
    'lemonchiffon': '#fffacd',
    'lightblue': '#add8e6',
    'lightcoral': '#f08080',
    'lightcyan': '#e0ffff',
    'lightgoldenrodyellow': '#fafad2',
    'lightgray': '#d3d3d3',
    'lightgrey': '#d3d3d3',
    'lightgreen': '#90ee90',
    'lightpink': '#ffb6c1',
    'lightsalmon': '#ffa07a',
    'lightseagreen': '#20b2aa',
    'lightskyblue': '#87cefa',
    'lightslategray': '#778899',
    'lightslategrey': '#778899',
    'lightsteelblue': '#b0c4de',
    'lightyellow': '#ffffe0',
    'lime': '#00ff00',
    'limegreen': '#32cd32',
    'linen': '#faf0e6',
    'magenta': '#ff00ff',
    'maroon': '#800000',
    'mediumaquamarine': '#66cdaa',
    'mediumblue': '#0000cd',
    'mediumorchid': '#ba55d3',
    'mediumpurple': '#9370db',
    'mediumseagreen': '#3cb371',
    'mediumslateblue': '#7b68ee',
    'mediumspringgreen': '#00fa9a',
    'mediumturquoise': '#48d1cc',
    'mediumvioletred': '#c71585',
    'midnightblue': '#191970',
    'mintcream': '#f5fffa',
    'mistyrose': '#ffe4e1',
    'moccasin': '#ffe4b5',
    'navajowhite': '#ffdead',
    'navy': '#000080',
    'oldlace': '#fdf5e6',
    'olive': '#808000',
    'olivedrab': '#6b8e23',
    'orange': '#ffa500',
    'orangered': '#ff4500',
    'orchid': '#da70d6',
    'palegoldenrod': '#eee8aa',
    'palegreen': '#98fb98',
    'paleturquoise': '#afeeee',
    'palevioletred': '#db7093',
    'papayawhip': '#ffefd5',
    'peachpuff': '#ffdab9',
    'peru': '#cd853f',
    'pink': '#ffc0cb',
    'plum': '#dda0dd',
    'powderblue': '#b0e0e6',
    'purple': '#800080',
    'red': '#ff0000',
    'rosybrown': '#bc8f8f',
    'royalblue': '#4169e1',
    'saddlebrown': '#8b4513',
    'salmon': '#fa8072',
    'sandybrown': '#f4a460',
    'seagreen': '#2e8b57',
    'seashell': '#fff5ee',
    'sienna': '#a0522d',
    'silver': '#c0c0c0',
    'skyblue': '#87ceeb',
    'slateblue': '#6a5acd',
    'slategray': '#708090',
    'slategrey': '#708090',
    'snow': '#fffafa',
    'springgreen': '#00ff7f',
    'steelblue': '#4682b4',
    'tan': '#d2b48c',
    'teal': '#008080',
    'thistle': '#d8bfd8',
    'tomato': '#ff6347',
    'turquoise': '#40e0d0',
    'violet': '#ee82ee',
    'wheat': '#f5deb3',
    'white': '#ffffff',
    'whitesmoke': '#f5f5f5',
    'yellow': '#ffff00',
    'yellowgreen': '#9acd32',
}

# Gmail label colors
LABEL_COLORS = [
    '#000000',
    '#076239',
    '#0b804b',
    '#149e60',
    '#16a766',
    '#1a764d',
    '#1c4587',
    '#285bac',
    '#2a9c68',
    '#3c78d8',
    '#3dc789',
    '#41236d',
    '#434343',
    '#43d692',
    '#44b984',
    '#4a86e8',
    '#653e9b',
    '#666666',
    '#68dfa9',
    '#6d9eeb',
    '#822111',
    '#83334c',
    '#89d3b2',
    '#8e63ce',
    '#999999',
    '#a0eac9',
    '#a46a21',
    '#a479e2',
    '#a4c2f4',
    '#aa8831',
    '#ac2b16',
    '#b65775',
    '#b694e8',
    '#b9e4d0',
    '#c6f3de',
    '#c9daf8',
    '#cc3a21',
    '#cccccc',
    '#cf8933',
    '#d0bcf1',
    '#d5ae49',
    '#e07798',
    '#e4d7f5',
    '#e66550',
    '#eaa041',
    '#efa093',
    '#efefef',
    '#f2c960',
    '#f3f3f3',
    '#f691b3',
    '#f6c5be',
    '#f7a7c0',
    '#fad165',
    '#fb4c2f',
    '#fbc8d9',
    '#fcda83',
    '#fcdee8',
    '#fce8b3',
    '#fef1d1',
    '#ffad47',
    '#ffbc6b',
    '#ffd6a2',
    '#ffe6c7',
    '#ffffff',
]

# Valid language codes
LANGUAGE_CODES_MAP = {
    'ach': 'ach',
    'af': 'af',
    'ag': 'ga',
    'ak': 'ak',
    'am': 'am',
    'ar': 'ar',
    'az': 'az',
    'be': 'be',
    'bem': 'bem',
    'bg': 'bg',
    'bn': 'bn',
    'br': 'br',
    'bs': 'bs',
    'ca': 'ca',
    'chr': 'chr',
    'ckb': 'ckb',
    'co': 'co',
    'crs': 'crs',
    'cs': 'cs',
    'cy': 'cy',
    'da': 'da',
    'de': 'de',
    'ee': 'ee',
    'el': 'el',
    'en': 'en',
    'en-gb': 'en-GB',
    'en-us': 'en-US',
    'eo': 'eo',
    'es': 'es',
    'es-419': 'es-419',
    'et': 'et',
    'eu': 'eu',
    'fa': 'fa',
    'fi': 'fi',
    'fo': 'fo',
    'fr': 'fr',
    'fr-ca': 'fr-ca',
    'fy': 'fy',
    'ga': 'ga',
    'gaa': 'gaa',
    'gd': 'gd',
    'gl': 'gl',
    'gn': 'gn',
    'gu': 'gu',
    'ha': 'ha',
    'haw': 'haw',
    'he': 'he',
    'hi': 'hi',
    'hr': 'hr',
    'ht': 'ht',
    'hu': 'hu',
    'hy': 'hy',
    'ia': 'ia',
    'id': 'id',
    'ig': 'ig',
    'in': 'in',
    'is': 'is',
    'it': 'it',
    'iw': 'iw',
    'ja': 'ja',
    'jw': 'jw',
    'ka': 'ka',
    'kg': 'kg',
    'kk': 'kk',
    'km': 'km',
    'kn': 'kn',
    'ko': 'ko',
    'kri': 'kri',
    'ku': 'ku',
    'ky': 'ky',
    'la': 'la',
    'lg': 'lg',
    'ln': 'ln',
    'lo': 'lo',
    'loz': 'loz',
    'lt': 'lt',
    'lua': 'lua',
    'lv': 'lv',
    'mfe': 'mfe',
    'mg': 'mg',
    'mi': 'mi',
    'mk': 'mk',
    'ml': 'ml',
    'mn': 'mn',
    'mo': 'mo',
    'mr': 'mr',
    'ms': 'ms',
    'mt': 'mt',
    'my': 'my',
    'ne': 'ne',
    'nl': 'nl',
    'nn': 'nn',
    'no': 'no',
    'nso': 'nso',
    'ny': 'ny',
    'nyn': 'nyn',
    'oc': 'oc',
    'om': 'om',
    'or': 'or',
    'pa': 'pa',
    'pcm': 'pcm',
    'pl': 'pl',
    'ps': 'ps',
    'pt-br': 'pt-BR',
    'pt-pt': 'pt-PT',
    'qu': 'qu',
    'rm': 'rm',
    'rn': 'rn',
    'ro': 'ro',
    'ru': 'ru',
    'rw': 'rw',
    'sd': 'sd',
    'sh': 'sh',
    'si': 'si',
    'sk': 'sk',
    'sl': 'sl',
    'sn': 'sn',
    'so': 'so',
    'sq': 'sq',
    'sr': 'sr',
    'sr-me': 'sr-ME',
    'st': 'st',
    'su': 'su',
    'sv': 'sv',
    'sw': 'sw',
    'ta': 'ta',
    'te': 'te',
    'tg': 'tg',
    'th': 'th',
    'ti': 'ti',
    'tk': 'tk',
    'tl': 'tl',
    'tn': 'tn',
    'to': 'to',
    'tr': 'tr',
    'tt': 'tt',
    'tum': 'tum',
    'tw': 'tw',
    'ug': 'ug',
    'uk': 'uk',
    'ur': 'ur',
    'uz': 'uz',
    'vi': 'vi',
    'wo': 'wo',
    'xh': 'xh',
    'yi': 'yi',
    'yo': 'yo',
    'zh-cn': 'zh-CN',
    'zh-hk': 'zh-HK',
    'zh-tw': 'zh-TW',
    'zu': 'zu',
}

# maxResults exception values for API list calls. Should only be listed if:
#   - discovery doc does not specify maximum value (we use maximum value if it
#     exists, not this)
#   - actual max API returns with maxResults=<bigNum>  > default API returns
#     when maxResults isn't specified (we should use default otherwise by not
#     setting maxResults)

MAX_RESULTS_API_EXCEPTIONS = {
    'calendar.acl.list': 250,
    'calendar.calendarList.list': 250,
    'calendar.events.list': 2500,
    'calendar.settings.list': 250,
    'directory.chromeosdevices.list': 200,
    'drive.files.list': 1000,
}

ONE_KILO_BYTES = 1000
ONE_MEGA_BYTES = 1000000
ONE_GIGA_BYTES = 1000000000

DELTA_DATE_PATTERN = re.compile(r'^([+-])(\d+)([dwy])$')
DELTA_DATE_FORMAT_REQUIRED = '(+|-)<Number>(d|w|y)'

DELTA_TIME_PATTERN = re.compile(r'^([+-])(\d+)([mhdwy])$')
DELTA_TIME_FORMAT_REQUIRED = '(+|-)<Number>(m|h|d|w|y)'

YYYYMMDD_FORMAT = '%Y-%m-%d'
YYYYMMDD_FORMAT_REQUIRED = 'yyyy-mm-dd'

YYYYMMDDTHHMMSS_FORMAT_REQUIRED = 'yyyy-mm-ddThh:mm:ss[.fff](Z|(+|-(hh:mm)))'

YYYYMMDD_PATTERN = re.compile(r'^[0-9]{4}-[0-9]{2}-[0-9]{2}$')

UID_PATTERN = re.compile(r'u?id: ?(.+)', re.IGNORECASE)<|MERGE_RESOLUTION|>--- conflicted
+++ resolved
@@ -149,14 +149,9 @@
     },
     '1010020020': {
         'product': 'Google-Apps',
-<<<<<<< HEAD
         'aliases': ['gae', 'gse', 'enterprise', 'gsuiteenterprise',
                     'wsentplus', 'workspaceenterpriseplus'],
         'displayName': 'Workspace Enterprise Plus'
-=======
-        'aliases': ['gae', 'gse', 'enterprise', 'gsuiteenterprise'],
-        'displayName': 'Google Workspace Enterprise Plus (fka G Suite Enterprise)'
->>>>>>> 597cea17
     },
     '1010340002': {
         'product': '101034',
@@ -168,17 +163,6 @@
         'aliases': ['gseau', 'enterprisearchived', 'gsuiteenterprisearchived'],
         'displayName': 'Google Workspace Enterprise Plus Archived'
     },
-<<<<<<< HEAD
-=======
-    '1010060001': {
-        'product': '101006',
-        'aliases': [
-            'gsuiteessentials', 'essentials', 'd4e', 'driveenterprise',
-            'drive4enterprise'
-        ],
-        'displayName': 'Google Workspace Essentials'
-    },
->>>>>>> 597cea17
     'Google-Drive-storage-20GB': {
         'product': 'Google-Drive-storage',
         'aliases': ['drive20gb', '20gb', 'googledrivestorage20gb'],

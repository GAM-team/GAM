--- conflicted
+++ resolved
@@ -17,7 +17,6 @@
     initialGroupConfig = 'EMPTY'
     gapi_directory_customer.setTrueCustomerId()
     parent = f'customers/{GC_Values[GC_CUSTOMER_ID]}'
-<<<<<<< HEAD
     body = {
         'groupKey': {
             'id': gam.normalizeEmailAddressOrUID(sys.argv[3], noUid=True)
@@ -27,12 +26,6 @@
             'cloudidentity.googleapis.com/groups.discussion_forum': ''
         },
     }
-=======
-    body = {'groupKey': {'id': gam.normalizeEmailAddressOrUID(sys.argv[3], noUid=True)},
-            'parent': parent,
-            'labels': {'cloudidentity.googleapis.com/groups.discussion_forum': ''},
-            }
->>>>>>> 0e36681e
     i = 4
     while i < len(sys.argv):
         myarg = sys.argv[i].lower().replace('_', '')
@@ -590,14 +583,10 @@
                 name = membership_email_to_id(ci, parent, users_email[0])
                 addRoles = []
                 removeRoles = []
-<<<<<<< HEAD
                 new_role = {'role': role}
                 current_roles = gapi.call(ci.groups().memberships(),
                                           'get',
                                           name=name,
-=======
-                current_roles = gapi.call(ci.groups().memberships(), 'get', name=name,
->>>>>>> 0e36681e
                                           fields='roles').get('roles', [])
                 current_roles = [role['name'] for role in current_roles]
                 for crole in current_roles:
@@ -626,13 +615,9 @@
                             f' Group: {group}, {users_email[0]} Update to {role} Failed: {str(e)}'
                         )
                         break
-<<<<<<< HEAD
-                print(f' Group: {group}, {users_email[0]} Updated to {role}')
-=======
                 print(
                   f' Group: {group}, {users_email[0]} Updated to {role}'
                 )
->>>>>>> 0e36681e
 
         else:  # clear
             roles = []
@@ -763,9 +748,5 @@
     for member in members:
         role = get_single_role(member.get('roles', []))
         if role in roles:
-<<<<<<< HEAD
-            filtered_members.include(member)
-=======
             filtered_members.append(member)
->>>>>>> 0e36681e
     return filtered_members
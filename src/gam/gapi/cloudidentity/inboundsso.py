"""Methods related to Cloud Identity Inbound (Google as SP) SAML SSO"""
from datetime import datetime
import re
import sys

import dateutil.parser
import googleapiclient

import gam
from gam.var import GC_CUSTOMER_ID, GC_Values, MY_CUSTOMER
from gam import controlflow
from gam import display
from gam import fileutils
from gam import gapi
from gam import utils
from gam.gapi import errors as gapi_errors
from gam.gapi import cloudidentity as gapi_cloudidentity
from gam.gapi import directory as gapi_directory
from gam.gapi.cloudidentity import groups as gapi_cloudidentity_groups
from gam.gapi.directory import orgunits as gapi_directory_orgunits

'''returns customer in the format inboundsso requires'''
def get_sso_customer():
    customer = GC_Values[GC_CUSTOMER_ID]
    return f'customers/{customer}'


'''returns org unit in the format inboundsso requires'''
def get_orgunit_id(orgunit):
    ou_id = gapi_directory_orgunits.getOrgUnitId(orgunit)[1]
    if ou_id.startswith('id:'):
        ou_id = ou_id[3:]
    return f'orgUnits/{ou_id}'


'''build Cloud Identity API'''
def build():
    return gapi_cloudidentity.build('cloudidentity_beta')


'''parse cmd for profile create/update'''
def parse_profile(body, i):
    name_only = False
    while i < len(sys.argv):
        myarg = sys.argv[i].lower().replace('_', '')
        if myarg == 'name':
            body['displayName'] = sys.argv[i+1]
            i += 2
        elif myarg == 'entityid':
            body.setdefault('idpConfig', {})['entityId'] = sys.argv[i+1]
            i += 2
        elif myarg == 'nameonly':
            name_only = True
            i += 1
        elif myarg == 'loginurl':
            body.setdefault('idpConfig', {})['singleSignOnServiceUri'] = sys.argv[i+1]
            i += 2
        elif myarg == 'logouturl':
            body.setdefault('idpConfig', {})['logoutRedirectUri'] = sys.argv[i+1]
            i += 2
        elif myarg == 'changepasswordurl':
            body.setdefault('idpConfig', {})['changePasswordUri'] = sys.argv[i+1]
            i += 2
        else:
            controlflow.invalid_argument_exit(myarg, 'gam create/update inboundssoprofile')
    return (name_only, body)


'''convert profile nice names to unique ID'''
def profile_displayname_to_name(displayName, ci=None):
    if displayName.lower().startswith('id:') or displayName.lower().startswith('uid:'):
        displayName = displayName.split(':', 1)[1]
        if not displayName.startswith('inboundSamlSsoProfiles/'):
            displayName = f'inboundSamlSsoProfiles/{displayName}'
        return displayName
    if not ci:
        ci = build()
    customer = get_sso_customer()
    _filter = f'customer=="{customer}"'
    profiles = gapi.get_all_pages(ci.inboundSamlSsoProfiles(),
                                  'list',
                                  'inboundSamlSsoProfiles',
                                  filter=_filter)
    matches = []
    for profile in profiles:
        if displayName.lower() == profile.get('displayName', '').lower():
            matches.append(profile)
    if len(matches) == 1:
        return matches[0]['name']
    if len(matches) == 0:
        controlflow.system_error_exit(3, f'No Inbound SSO profile matches the name {displayName}')
    else:
        err_text = f'Multiple profiles match {displayName}:\n\n'
        for m in matches:
            err_text += f'  {m["name"]}  {m["displayName"]}\n'
        controlflow.system_error_exit(3, err_text)


'''get an assignment based on target'''
def assignment_by_target(target, ci=None):
    if not ci:
        ci = build()
    group_pattern = r'^groups/[^/]+$'
    ou_pattern = r'^orgUnits/[^/]+$'
    if re.match(group_pattern, target):
        target_type = 'targetGroup'
    elif re.match(ou_pattern, target):
        target_type = 'targetOrgUnit'
    elif target.lower().startswith('group:'):
        target_type = 'targetGroup'
        group_email = target[6:]
        target = gapi_cloudidentity_groups.group_email_to_id(
                    ci,
                    group_email)
    elif target.lower().startswith('orgunit:'):
        target_type = 'targetOrgUnit'
        ou_name = target[8:]
        target = get_orgunit_id(ou_name)
    else:
        controlflow.system_error_exit(3, 'assignments should be prefixed with ' +
                                         'group:, groups/, orgunit: or orgunits/')
    customer = get_sso_customer()
    _filter = f'customer=="{customer}"'
    assignments = gapi.get_all_pages(ci.inboundSsoAssignments(),
                                     'list',
                                     'inboundSsoAssignments',
                                     filter=_filter)
    for assignment in assignments:
        if target_type in assignment and assignment[target_type] == target:
            return assignment
    controlflow.system_error_exit(3, f'No SSO profile assigned to {target_type} {target}')


'''gam create inboundssoprofile'''
def create_profile():
    ci = build()
    body = {
          'customer': get_sso_customer(),
          'displayName': 'SSO Profile'
          }
<<<<<<< HEAD
    name_only, body = parse_profile(body, 3)
    result = gapi.call(ci.inboundSamlSsoProfiles(), 'create', body=body)
    if name_only:
        print(result['response']['name'])
    else:
        display.print_json(result)

=======
    body = parse_profile(body, 3)
    result = gapi.call(ci.inboundSamlSsoProfiles(),
                       'create',
                       body=body)
    if result.get('done'):
        print(f'Created profile {result["response"]["name"]}')
        display.print_json(result['response'])
    else:
        controlflow.system_error_exit(3, 'Create did not finish {result}')
>>>>>>> 9af0a5d8

'''gam print inboundssoprofiles'''
def print_show_profiles(action='print'):
    customer = get_sso_customer()
    _filter = f'customer=="{customer}"'
    ci = build()
    todrive = False
    i = 3
    while i < len(sys.argv):
        myarg = sys.argv[i].lower().replace('_', '')
        if myarg == 'todrive':
            todrive = True
            i += 1
        else:
            controlflow.invalid_argument_exit(myarg, f'gam {action} inboundssoprofiles')

    profiles = gapi.get_all_pages(ci.inboundSamlSsoProfiles(),
                                  'list',
                                  'inboundSamlSsoProfiles',
                                  filter=_filter)
    if action == 'show':
        for profile in profiles:
            display.print_json(profile)
            print()
    elif action == 'print':
        csv_rows = []
        titles = []
        for profile in profiles:
            row = utils.flatten_json(profile)
            for item in row:
                if item not in titles:
                    titles.append(item)
            csv_rows.append(row)
        display.write_csv_file(csv_rows,
                               titles,
                               'Inbound SSO Profiles',
                               todrive)


'''gam update inboundssoprofile'''
def update_profile():
    ci = build()
    name = profile_displayname_to_name(sys.argv[3], ci)
    body = {}
    name_only, body = parse_profile(body, 4)
    updateMask = ','.join(body.keys())
    result = gapi.call(ci.inboundSamlSsoProfiles(),
                       'patch',
                       name=name,
                       updateMask=updateMask,
                       body=body)
    if name_only:
        print(result['response']['name'])
    else:
        display.print_json(result)


'''gam info inboundssoprofile'''
def info_profile(return_only=False, displayName=None, ci=None):
    if not ci:
        ci = build()
    if not displayName:
        displayName = sys.argv[3]
    name = profile_displayname_to_name(displayName, ci)
    result = gapi.call(ci.inboundSamlSsoProfiles(),
                       'get',
                       name=name)
    if return_only:
        return result
    display.print_json(result)

'''gam delete inboundssoprofile'''
def delete_profile():
    ci = build()
    name = profile_displayname_to_name(sys.argv[3], ci)
    result = gapi.call(ci.inboundSamlSsoProfiles(),
                       'delete',
                       name=name)
    if result.get('done'):
        print(f'Deleted profile {name}.')
    else:
        controlflow.system_error_exit(3, 'Delete did not finish: {result}')


'''gam create inboundssocredentials'''
def create_credentials():
    allowed_sizes = [1024, 2048, 4096]
    ci = build()
    parent = None
    generate_key = False
    key_size = 2048
    pemData = None
    replace_oldest = False
    i = 3
    while i < len(sys.argv):
        myarg = sys.argv[i].lower().replace('_', '')
        if myarg == 'profile':
            parent = sys.argv[i+1]
            parent = profile_displayname_to_name(parent, ci)
            i += 2
        elif myarg == 'pemfile':
            pemfile = sys.argv[i+1]
            pemData = fileutils.read_file(pemfile)
            i += 2
        elif myarg == 'generatekey':
            generate_key = True
            i += 1
        elif myarg == 'replaceoldest':
            replace_oldest = True
            i += 1
        elif myarg == 'keysize':
            key_size = int(sys.argv[i+1])
            if key_size not in allowed_sizes:
                controlflow.expected_argument_exit('key_size',
                                                   allowed_sizes,
                                                   key_size)
            i += 2
        else:
            controlflow.invalid_argument_exit(myarg, 'gam create inboundssocredential')
    if not parent:
        controlflow.missing_argument_exit('profile', 'gam create inboundssocredential')
    if replace_oldest:
        fields='nextPageToken,idpCredentials(name,updateTime)'
        current_creds = gapi.get_all_pages(
                ci.inboundSamlSsoProfiles().idpCredentials(),
                'list',
                'idpCredentials',
                parent=parent,
                fields=fields)
        if len(current_creds) == 2:
            oldest_key = min(current_creds,
                             key=lambda x:x['updateTime'])
            print(' deleting older key...')
            delete_credentials(ci=ci,
                               name=oldest_key['name'])
        else:
            print(' profile has {len(current_creds)} credentials. We only replace if there are 2.')
    if generate_key:
        privKey, pemData = gam._generatePrivateKeyAndPublicCert('GAM',
                                                                key_size,
                                                                b64enc_pub=False)
        timestamp = datetime.now().strftime('%Y%m%d-%I%M%S')
        priv_file = f'privatekey-{timestamp}.pem'
        pub_file = f'publiccert-{timestamp}.pem'
        fileutils.write_file(priv_file, privKey)
        print(f' Wrote private key data to {priv_file}')
        fileutils.write_file(pub_file, pemData)
        print(f' Wrote public certificate to {pub_file}')
    if not pemData:
        controlflow.system_error_exit(3, 'You must either specify "pemfile <filename>" or "generate_key"')
    body = {
            'pemData': pemData,
           }
    result = gapi.call(ci.inboundSamlSsoProfiles().idpCredentials(),
                       'add',
                       parent=parent,
                       body=body)
    if result.get('done'):
       print(f'Created credential {result["response"]["name"]}')
       display.print_json(result['response'])
    else:
        controlflow.system_error_exit(3, 'Create did not finish {result}')


'''gam delete inboundssocredential'''
def delete_credentials(ci=None, name=None):
    if not ci:
        ci = build()
    if not name:
        name = sys.argv[3]
    result = gapi.call(ci.inboundSamlSsoProfiles().idpCredentials(),
                       'delete',
                       name=name)
    if result.get('done'):
        print(f'Deleted credential {name}')
    else:
        controlflow.system_error_exit(3, 'Delete did not finish {result}')


'''gam print inboundssocredentials'''
def print_show_credentials(action='print'):
    ci = build()
    todrive = False
    i = 3
    profiles = []
    while i < len(sys.argv):
        myarg = sys.argv[i].lower().replace('_', '')
        if myarg in ['profile', 'profiles']:
            profiles = [profile_displayname_to_name(profile, ci)
                            for profile in sys.argv[i+1].split(',')]
            i += 2
        elif myarg == 'todrive':
            todrive = True
            i += 1
        else:
            controlflow.invalid_argument_exit(myarg, f'gam {action} inboundssocredentials')
    if not profiles:
        customer = get_sso_customer()
        _filter = f'customer=="{customer}"'
        profiles = gapi.get_all_pages(ci.inboundSamlSsoProfiles(),
                                      'list',
                                      'inboundSamlSsoProfiles',
                                      fields='inboundSamlSsoProfiles/name',
                                      filter=_filter)
        profiles = [p['name'] for p in profiles]
    if action == 'print':
        titles = []
        csv_rows = []
    credentials = []
    for profile in profiles:
        results = gapi.get_all_pages(ci.inboundSamlSsoProfiles().idpCredentials(),
                                     'list',
                                     'idpCredentials',
                                     parent=profile)
        credentials.extend(results)
    if action == 'show':
        for c in credentials:
            display.print_json(c)
            print()
    elif action == 'print':
        for c in credentials:
            csv_row = utils.flatten_json(c)
            for item in csv_row:
                if item not in titles:
                    titles.append(item)
            csv_rows.append(csv_row)
        display.write_csv_file(csv_rows,
                               titles,
                               'Inbound SSO Credentials',
                               todrive)

'''parse command for create/update inboundssoassignment'''
def parse_assignment(body, i, ci):
    while i < len(sys.argv):
        myarg = sys.argv[i].lower().replace('_', '')
        if myarg == 'rank':
            body['rank'] = int(sys.argv[i+1])
            i += 2
        elif myarg == 'mode':
            mode_choices = \
                gapi.get_enum_values_minus_unspecified(
                    ci._rootDesc['schemas']['InboundSsoAssignment']['properties']['ssoMode']['enum'])
            body['ssoMode'] = sys.argv[i+1].upper()
            if body['ssoMode'] not in mode_choices:
                controlflow.expected_argument_exit('mode',
                                                   ', '.join(mode_choices),
                                                   sys.argv[i+1])
            i += 2
        elif myarg == 'profile':
            profile_name = profile_displayname_to_name(
                    sys.argv[i+1],
                    ci)
            body['samlSsoInfo'] = {
                    'inboundSamlSsoProfile': profile_name
                    }
            i += 2
        elif myarg == 'neverredirect':
            body['signInBehavior'] = {
                    'redirectCondition': 'NEVER'
                    }
            i += 1
        elif myarg == 'group':
            group = sys.argv[i+1]
            body['targetGroup'] = gapi_cloudidentity_groups.group_email_to_id(
                    ci,
                    group)
            i += 2
        elif myarg in ['ou', 'org', 'orgunit']:
            body['targetOrgUnit'] = get_orgunit_id(sys.argv[i+1])
            i += 2
        else:
            controlflow.invalid_argument_exit(myarg, 'gam create/update inboundssoassignment')
    return body


def update_assignment_target_names(assignment, ci, cd):
    if 'targetGroup' in assignment:
        assignment['targetGroupEmail'] = \
            gapi_cloudidentity_groups.group_id_to_email(ci,
                                                        assignment['targetGroup'])
    elif 'targetOrgUnit' in assignment:
        ou_id = assignment['targetOrgUnit'].split('/')[1]
        assignment['targetOrgUnitPath'] = \
            gapi_directory_orgunits.orgunit_from_orgunitid(f'id:{ou_id}', cd)


'''gam create inboundssoassignment'''
def create_assignment():
    ci = build()
    cd = gapi_directory.build()
    body = {
            'customer': get_sso_customer(),
           }
    body = parse_assignment(body, 3, ci)
    result = gapi.call(ci.inboundSsoAssignments(),
                       'create',
                       body=body)
    if result.get('done'):
       print(f'Created assignment {result["response"]["name"]}')
       update_assignment_target_names(result['response'], ci, cd)
       display.print_json(result['response'])
    else:
        controlflow.system_error_exit(3, 'Create did not finish {result}')


def get_assignment_name(name):
  if name.startswith('id:') or name.startswith('uid:'):
    name = name.split(':', 1)[1]
  if not name.startswith('inboundSsoAssignments/'):
    name = f'inboundSsoAssignments/{name}'
  return name


'''gam update inboundssoassignment'''
def update_assignment():
    ci = build()
    cd = gapi_directory.build()
    name = get_assignment_name(sys.argv[3])
    body = parse_assignment({}, 4, ci)
    updateMask = ','.join(list(body.keys()))
    result = gapi.call(ci.inboundSsoAssignments(),
                       'patch',
                       name=name,
                       updateMask=updateMask,
                       body=body)
    if result.get('done'):
       print(f'Updated assignment {result["response"]["name"]}')
       update_assignment_target_names(result['response'], ci, cd)
       display.print_json(result['response'])
    else:
        controlflow.system_error_exit(3, 'Update did not finish {result}')


'''gam info inboundssoassignment'''
def info_assignment():
    ci = build()
    cd = gapi_directory.build()
    assignment = assignment_by_target(sys.argv[3], ci)
    update_assignment_target_names(assignment, ci, cd)
    profile = assignment.get('samlSsoInfo', {}).get('inboundSamlSsoProfile')
    if profile:
        assignment['samlSsoInfo']['inboundSamlSsoProfile'] = \
            info_profile(return_only=True, displayName=f'id:{profile}', ci=ci)
    display.print_json(assignment)


'''gam print inboundssoassignments'''
def print_show_assignments(action='print'):
    ci = build()
    cd = gapi_directory.build()
    customer = get_sso_customer()
    _filter = f'customer=="{customer}"'
    todrive = False
    i = 3
    while i < len(sys.argv):
        myarg = sys.argv[i].lower().replace('_', '')
        if myarg == 'todrive':
            todrive = True
            i += 1
        else:
            controlflow.invalid_argument_exit(myarg,
                                              f'gam {action} inboundssoassignments')
    assignments = gapi.get_all_pages(ci.inboundSsoAssignments(),
                                     'list',
                                     'inboundSsoAssignments',
                                     filter=_filter)
    if action == 'show':
        for assignment in assignments:
            update_assignment_target_names(assignment, ci, cd)
            display.print_json(assignment)
            print()
    elif action == 'print':
        titles = []
        csv_rows = []
        for assignment in assignments:
            update_assignment_target_names(assignment, ci, cd)
            csv_row = utils.flatten_json(assignment)
            for item in csv_row:
                if item not in titles:
                    titles.append(item)
            csv_rows.append(csv_row)
        display.write_csv_file(csv_rows,
                               titles,
                               'Inbound SSO Assignments',
                               todrive)<|MERGE_RESOLUTION|>--- conflicted
+++ resolved
@@ -138,25 +138,19 @@
           'customer': get_sso_customer(),
           'displayName': 'SSO Profile'
           }
-<<<<<<< HEAD
     name_only, body = parse_profile(body, 3)
-    result = gapi.call(ci.inboundSamlSsoProfiles(), 'create', body=body)
-    if name_only:
-        print(result['response']['name'])
-    else:
-        display.print_json(result)
-
-=======
-    body = parse_profile(body, 3)
     result = gapi.call(ci.inboundSamlSsoProfiles(),
                        'create',
                        body=body)
     if result.get('done'):
-        print(f'Created profile {result["response"]["name"]}')
-        display.print_json(result['response'])
+        if name_only:
+            print(result['response']['name'])
+        else:
+            print(f'Created profile {result["response"]["name"]}')
+            display.print_json(result['response'])
     else:
         controlflow.system_error_exit(3, 'Create did not finish {result}')
->>>>>>> 9af0a5d8
+
 
 '''gam print inboundssoprofiles'''
 def print_show_profiles(action='print'):

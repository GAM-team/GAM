GAM 3.7
- Classroom Guardians API. Invite, list and delete guardians for a student.
- Includes number of improvements from Ross in 3.66 (see below)

<<<<<<< HEAD
To use this version, you must update the list of authorized scopes for your Gam OAuth2 Client and Service Account.
Go here: https://github.com/jay0lee/GAM/wiki/CreatingClientSecretsFile
Log on to the admin console as in steps 6.ii.c, d, e.
In the list of Authorized API clients, locate your Gam OAuth2 Client, copy the Client ID and then remove the entry.
Paste the Client ID into the Client name box as in step 6.ii.f, then do steps 6.ii.g and 6.ii.h.
You'll notice that the API Scopes - OAuth2 list has additional entries, these are what is required in Gam 3.7.
Skip down to step 6.iii.
In the list of Authorized API clients, locate your Gam Service Account, copy the Client ID and then remove the entry.
Paste the Client ID into the Client name box as in step 6.iii.c, then do steps 6.iii.d and 6.iii.e.
You'll notice that the API Scopes - Service Account list has additional entries, these are what is required in Gam 3.7.

=======
>>>>>>> bbb70421
GAM 3.66
See GamCommands.txt for a complete syntax description.

Added arguments to gam info group to suppress aliases listing and include groups of which this group is a member.
gam info group <Group> ... [noaliases] [groups]

Added argument to gam print cros to limit number of activeTimeRanges and recentUsers entries
gam print cros ... [listlimit <Number>]

Added argument to gam <UserTypeEntity> signature and gam <UserTypeEntity> vacation to allow specification of file character set so that extended characters can be read.
Credit to Steve Main for suggesting the following enhancement.
Added argument to gam <UserTypeEntity> signature and gam <UserTypeEntity> vacation to allow pattern substitution in the signature and vacation message.
gam <UserTypeEntity> signature <String>|(file <FileName> [charset <Charset>]) (replace <Tag> <String>)*
gam <UserTypeEntity> vacation <TrueValues> subject <String> (message <String>)|(file <FileName> [charset <CharSet>]) (replace <Tag> <String>)*
	[contactsonly] [domainonly] [startdate <Date>] [enddate <Date>]
Every instance of {<Tag>} in the signature/message will be replaced by <String>. Instances of the form {RT}...{Text}...{/RT} will be eliminated
if there was no <Tag> specified that matches Text or if a <Tag> matching Text was specified but the matching <String> is empty.
This is especially useful with CSV files.
gam csv Users.csv gam user "~User" signature file SignatureTemplate.txt replace "#User#" "~User" replace "#Title#" "~Title"

Added argument to gam <UserTypeEntity> show signature to format the signature.
gam <UserTypeEntity> show signature [format]

Added argument to gam add/update calendar to allow specification of event notifications
gam <UserTypeEntity> add/update calendar <Calendar> notification email|sms eventcreation|eventchange|eventcancellation|eventresponce|agenda

Added option to reminder and notification arguments of update calendar to allowing clearing of reminders/notifications.
gam <UserTypeEntity> update calendar <Calendar> [reminder clear] [notification clear]

Added arguments to gam print group-members to allow selecting subsets of groups.
Added argument to gam print group-members to add member full name to output,
Added argument to gam print group-members to allow output field selection.
gam print group-members [todrive] ([domain <DomainName>] [member <UserItem>])|[group <GroupItem>] [membernames] [fields <MembersFieldNameList>]
MembersFieldNameList is a comma separated list of field names: email | group | id | name | role | type

Added argument to gam info user to specify SKUs for which license information is desired.
gam info user [<UserItem>] ... [skus <SKUIDList>]

Added argument to gam print printjobs and gam printjob <PrinterID> fetch to allow specifying the maximum number of print jobs to retrieve.
gam printjob <PrinterID> fetch		... [limit <Number>]
gam print printjobs  ... [limit <Number>]
limit <Number> specifies the maximum number of print jobs to retrieve; defaults to 25, set limit to 0 to retrieve all print jobs.

Credit to Seth Stein for the following enhancements.
Added argument to gam <UserTypeEntity> get drivefile to allow downloading a specific revision of a drive file.
gam <UserTypeEntity> get drivefile (id <DriveFileID>)|(query <Query>) [format <FileFormatList>] [targetfolder <FilePath>] [revision <Number>]
Added command to show drive file revisions.
gam <UserTypeEntity> show filerevisions <DriveFileID>

Added argument to gam print adminroles to allow uploading to Google Drive.
gam print adminroles [todrive]

Added group, groups, mobile arguments to gam report.
gam report admin|calendar|calendars|drive|docs|doc|groups|group|logins|login|mobile|tokens|token ...

Added command to show user Google+ profile.
gam <UserTypeEntity> show gplusprofile [todrive]
To enable this command, visit: https://github.com/jay0lee/GAM/wiki/CreatingClientSecretsFile
In step 3.v, enable the Google+ API
In step 6.iii.d, add https://www.googleapis.com/auth/plus.me to the API scopes - Service Account list, then remove and re-add the authorization.

Added argument to gam <UserTypeEntity> show labels to allow seeing message counts for each label.
gam <UserTypeEntity> show labels|label [onlyuser] [showcounts]

Added argument to gam <UserTypeEntity> show fileinfo to allow field selection.
gam <UserTypeEntity> show fileinfo <DriveFileID> [allfields|<DriveFieldName>*]

Added argument to gam update group to allow removing members by role.
gam update group <Group> clear [members] [managers] [owners]
If no option follows clear, all members will removed.

Changed gam print admins to include 'id:' in OrgUnitID column as with other gam print commands.

Fixed GAM to handle both future date error messages in gam report

Fixed gam <UserTypeEntity> show delegates to handle Unicode characters in delagator name.

Fixed gam <UserTypeEntity> get drivefile to properly handle file extension.

Fixed gam create alias <Name> target <Group>.

2016/07/29

Added command to empty drive drive trash.
gam <UserTypeEntity> empty drivetrash

Added alternative command to add delegates and command to print delegates.
gam <UserTypeEntity> add delegate|delegates <UserEntity>
gam <UserTypeEntity> print delegates [todrive]

Improved Gmail filter processing.
gam <UserTypeEntity> [add] filter [from <EmailAddress>] [to <EmailAddress>] [subject <String>] [haswords|query <List>] [nowords|negatedquery <List>] [musthaveattachment|hasattachment] [excludechats] [size larger|smaller <ByteCount>]
	[label <LabelID>] [important|notimportant] [star] [trash] [markread] [archive] [neverspam] [forward <EmailAddress>]
gam <UserTypeEntity> delete filters <FilterIDEntity>
gam <UserTypeEntity> show filters
gam <UserTypeEntity> info filters <FilterIDEntity>
gam <UserTypeEntity> print filters [todrive]

Added commands to process Gmail forwarding addresses.
gam <UserTypeEntity> add forwardingaddress|forwardingaddresses <EmailAddressEntity>
gam <UserTypeEntity> delete forwardingaddress|forwardingaddresses <EmailAddressEntity>
gam <UserTypeEntity> show forwardingaddress|forwardingaddresses
gam <UserTypeEntity> info forwardingaddress|forwardingaddresses <EmailAddressEntity>
gam <UserTypeEntity> print forwardingaddress|forwardingaddresses [todrive]

Improved Gmail forward processing.
gam <UserTypeEntity> forward <FalseValues>
gam <UserTypeEntity> forward <TrueValues> keep|leaveininbox|archive|delete|trash|markread <EmailAddress>
gam <UserTypeEntity> show forward
gam <UserTypeEntity> print forward [todrive]

Improved Gmail sendas processing.
gam <UserTypeEntity> [add] sendas <EmailAddress> <Name> [replyto <EmailAddress>] [default] [treatasalias <Boolean>] [signature|sig <String>|(file <FileName> [charset <CharSet>]) (replace <REPattern> <String>)*]
gam <UserTypeEntity> update sendas <EmailAddress> [name <Name>] [replyto <EmailAddress>] [default] [treatasalias <Boolean>] [signature|sig <String>|(file <FileName> [charset <CharSet>]) (replace <REPattern> <String>)*]
gam <UserTypeEntity> delete sendas <EmailAddressEntity>
gam <UserTypeEntity> show sendas [format]
gam <UserTypeEntity> info sendas <EmailAddressEntity> [format]
gam <UserTypeEntity> print sendas [todrive]

Improved Gmail signature processing.
gam <UserTypeEntity> signature|sig <String>|(file <FileName> [charset <Charset>]) (replace <Tag> <String>)* [name <String>] [replyto <EmailAddress>] 
gam <UserTypeEntity> show signature|sig [format]

Use Gmail API for POP/IMAP/Vacation processing.
gam <UserTypeEntity> imap|imap4 <Boolean> [noautoexpunge] [expungebehavior archive|deleteforever|trash] [maxfoldersize 0|1000|2000|5000|10000]
gam <UserTypeEntity> pop|pop3 <Boolean> [for allmail|newmail|mailfromnowon|fromnowown] [action keep|leaveininbox|archive|delete|trash|markread]
gam <UserTypeEntity> vacation <FalseValues>
gam <UserTypeEntity> vacation <TrueValues> subject <String> (message <String>)|(file <FileName> [charset <CharSet>]) (replace <Tag> <String>)* [html]
	[contactsonly] [domainonly] [startdate <Date>] [enddate <Date>]
gam <UserTypeEntity> show vacation [format]

Added command toGet information about a specific calendar.
gam <UserTypeEntity> info calendar <EmailAddress>

Added command to print calendars to CSV file, dropped all arguments from gam show calendars.
gam <UserTypeEntity> print calendars [todrive]
gam <UserTypeEntity> show calendars

Added command to print Gmail Profiles to CSV file, dropped all arguments from gam show gmailprofile.
gam <UserTypeEntity> print gmailprofile [todrive]
gam <UserTypeEntity> show gmailprofile

Added command to print Gplus Profiles to CSV file, dropped all arguments from gam show gplusprofile.
gam <UserTypeEntity> print gplusprofile [todrive]
gam <UserTypeEntity> show gplusprofile

Added command to print user schemas to CSV file, renamed command to display formatted user schemas to gam show schemas.
gam print schemas [todrive]
gam show schemas

Added command to print user access tokens to CSV file.
gam <UserTypeEntity> print tokens|token|3lo|oauth [todrive]

Added arguments to gam info cros to allow specification of desired output fields.
gam info cros <CrosDeviceEntity> [nolists] [listlimit <Number>]
	[basic|full|allfields] <CrOSFieldName>* [fields <CrOSFieldNameList>]

Added drivedir and targetfolder <FilePath> arguments to gam printjob fetch and gam get photo to
allow specification of the destination folder for the file retrieved from Google. The default
location for these commands is the current working directory, drivedir specifies the value of the environment variable GAMDRIVEDIR and
targetfolder <FilePath> specifies a user-choosen path.
gam printjob <PrinterID>|any fetch
	[olderthan|newerthan <PrintJobAge>] [query <QueryPrintJob>]
	[status <PrintJobStatus>]
	[orderby <PrintJobOrderByFieldName> [ascending|descending]]
	[owner|user <EmailAddress>]
	[limit <Number>] [drivedir|(targetfolder <FilePath>)]
gam <UserTypeEntity> get photo [drivedir|(targetfolder <FilePath>)]

Added noshow argument to gam get photo to suppress displaying of photo data
gam <UserTypeEntity> get photo [drivedir|(targetfolder <FilePath>)] [noshow]

Changed gam print cros to match gam print users. Previously, gam print cros produced a full listing of CrOS devices
and gam print users produced a listing of primaryEmail addresses. Now, gam print cros produces a listing of deviceIds.
To get the previous behavior, say gam print cros full. See GamCommands.txt for a summary of CrOS and User printing.

Commands that produce CSV file output have been changed to make the leftmost column(s) be the key fields.
If you have scripts that process the CSV files as flat files, expecting the columns to be in a particular
order, they will have to be updated. If your scripts process the CSV files by column header, no changes should be required.

2016/07/31

Changed gam get drivefile to take a list of file formats rather than a single format. The first format in the list that is available will be used.
Added drivefilename argument to allow downloading file by name.
<FileFormat> ::= csv|html|txt|tsv|jpeg|jpg|png|svg|pdf|rtf|pptx|xlsx|docx|odt|ods|openoffice|ms|microsoft|micro$oft
<FileFormatList> ::= '<FileFormat>(,<FileFormat)*'
gam <UserTypeEntity> get drivefile (id <DriveFileID>)|(drivefilename <DriveFileName>)|(query <QueryDriveFile>) [format <FileFormatList>] [targetfolder <FilePath>] [revision <Number>]

2016/08/01

Added delimiter <String> argument to gam print courses to allow choice of delimiter to separate aliases.
gam print courses [todrive] [teacher] [student] [alias|aliases] [delimiter <String>]

Added notsuspended argument to gam update group add/sync to prevent adding suspended users to a group
when specifying all users, org <OrgUnitPath> or query <QueryUser> for <UserTypeEntity>.
gam update group <GroupItem> add [owner|manager|member] [notsuspended] <UserTypeEntity>
gam update group <GroupItem> sync [owner|manager|member] [notsuspended] <UserTypeEntity>

Added basic|full argument to gam print mobile to allow specification of output detail desired.
gam print mobile [todrive] [query <QueryMobile>] [basic|full] [orderby <MobileOrderByFieldName> [ascending|descending]]

GAM 3.65
  -fix vacation issues (Ross)
  -fix Windows path issues (Ross)
  -Add message undelete (Ross) and modify (Jay) commands
  -Improve message delete performance
  -Upgrade to new versions of oauth2client and googleapiclient

GAM 3.63
  -"gam update group ... sync users" now does batch add/remove of users for faster sync
  -"gam file" can now use - to read list of users from stdin
  -"gam csv file:column" can read CSV file of users and specify column to be used.

GAM 3.62
  -New Admin Roles API allows you to create, delete and print delegated and super admins
  -New Resource Calendar API replaces old GData API and allows you to create, update, get info, delete and print all resource calendars.
  -Major cleanups and design updates from Ross Scroggs @taers232c mean GAM is more reliable and stable for your needs. Huge thanks Ross!
  -Guard additional fields with convertUTF8
  -Correct gam create resource to replace resType with type
  -Add type as an argument to gam print resources to make resource type visible
  -Handle students/teachers with missing emails in gam course sync

GAM 3.61
  -Various fixes by Ross Scroggs for Domain API and Data Transfer commands
  -Remove duplicate DoCreateDomain which broke "gam create domain"
  
GAM 3.6
  -Change your primary domain!
  -Transfer Google Drive and Google+ data between users.
  -Domains API support includes ability to add, delete, update and print domains.

GAM 3.51
  -delete or trash messages in mailboxes based on a Gmail search.
  -create and delete course aliases with Classroom API.
  -HUGE number of bug fixes, large and small by Ross Scroggs. Many thanks Ross!

GAM 3.5
  -Support for the new Google Classroom API.
   -create, update, info and delete courses
   -add, remove and sync course teachers and students
   -print courses and course participants
  -Google CloudPrint API Support
   -update, info, delete and report printers
   -share, unshare and get ACLs for printers
   -submit, cancel, report and delete print jobs
  -Bug fixes and improvements to GAM batch commands

GAM 3.45
  -add six.py to solve compatability issues on OS X and Linux
  -be conservative with password hashing to prevent timeouts
  
  If you see issues setting user passwords with GAM 3.44 or older, please upgrade to 3.45.

GAM 3.44
  -"gam update cros <id> assetid <asset>" allows updating of Chrome OS device Asset ID field. Thanks Erik Pitti!
  -Windows versions of GAM now use pyinstaller instead of py2exe.
  -upgraded versions of the googleapiclient and oauth2client libraries.
  -"gam print cros" should produce a cleaner CSV now.

GAM 3.43
  -Fix crash when authenticating GAM related to Short URLs
  -minor fixes to Drive and Calendar commands
  -catch unauthorized service account errors and offer nice instructions.
  -execute bit for gam.py (Thanks daethnir)

GAM 3.42
  -"gam <users> show driveactivity" displays Drive activity for user
  -"gam report tokens" displays user OAuth activity report
  -"gam mobile <id> action accountwipe" wipes account only on Android devices
  -"gam <users> update labels" removes Inbox/ prefix from label names
  -upgrades to oauth2client and googleapiclient libraries which GAM depends on
  -"gam <users> show gmailprofile" shows Gmail mailbox details
  -"gam license <sku>" commands to perform actions only on users with a given license
  -bug fixes, lots of bug fixes

GAM 3.41
  -fix Google servers not returning file size on audit export download
  -soft fail on license change errors
  -fix for gam info domain errors

GAM 3.4 "Oktoberfest"
  -Support for creating and setting custom user schemas http://goo.gl/M9rQrI
  -End user view of print users and user info commands.
  -fix updating name/description for groups
  -fix groups sync commands
  -gam print groups members no longer fails on zero member groups
  -make sure downloaded Drive file names are safe for OS filenames.
  -gam info domain should no longer crash on getting customer ID
  -other minor bug fixes

GAM 3.32
  -fix service account json files downloaded from new cloud console don't work with GAM
  -use the new Gmail API for label command. Offers ability to rename labels and show/hide labels from the label and message list.
  -copy Google drive files with commands like gam user <email> update drivefile id <fileid> copy
  -print only one SKU for licenses with commands like gam print licenses sku vault
  -short license names for Google Apps Message Security (gams), Google Apps Unlimtied (gau) and Google Vault Former Employee (vfe)

GAM 3.31
  -New command "gam user delete aliases" clears all aliases for user.
  -"gam update user email vfe" will rename user to vfe.oldname.XXXXX@olddomain.com
  -fix delete photo command
  -fix password update/create for Windows builds

GAM 3.3
  -Major rewrites of "gam report" and "gam print users". Note that CSV headers have changed. Better performance and print users now supports "rich" fields like organization, phone, relations, etc.
  -"gam report drive" now works for Google Apps Unlimited domains.
  -"gam info user" now shows the user's licenses. Use "nolicenses" to prevent showing licenses.
  -fix "gam print licenses" fails in large domains by reducing page size from 1000 to 100
  -GAM now sends a sha-512 salted hashed password on user create and update for better security.
  -cleanup unused features of old GData library.
  -fix for Drive file downloading default format.
  -upgrade to httplib v0.9 which may help with httplib.BadStatus errors.

GAM 3.21
  -Fix crash when attempting to perform Drive operations for users with Drive service disabled.
  -Fix "gam info org" only prints first 100 users in org.
  
GAM 3.2
  -New Google Drive GAM commands: http://goo.gl/l7F8hY
  -New GAM batch and CSV commands allow bulk parallel GAM operations. Documentation coming at: http://goo.gl/2rsDnc

GAM 3.04
  -New domain verification commands "gam create verify <domain name>", "gam update verify <domain name> <verify type>" and "gam info verify".
  -"gam update group sync" commands should now only sync changes to the specified role (member, manager, owner). Other roles should be left alone.
  -Fix: setting or viewing email signatures and vacation messages with unicode characters caused GAM to crash.
  -Fix: issues printing out ASPs and backup codes if user had none set.
  -Fix: "gam print orgs parent" always fails.
  
GAM 3.03
  -New GAM user security commands allow management of OAuth tokens, 2SV backup codes and application specific passwords
  -Google Vault license commands now work
  -"gam update user password random" now resets user password to a very long, random string
  -fixed updating location for Chrome devices
  -fixed "gam update org" commands broken

GAM 3.02
  -client_secrets.json is no longer shipped with GAM, you need to create your own with the instructions at http://goo.gl/QYaQ6R
  -New "gam report logins" command to report on user login times and IP.
  -Updated "gam report domain" command provides cleaner details of aggregate usage.
  -"gam report admin" fixed.
  -Fix "gam ou..." commands (they were hanging forever)
  -Other minor cleanups and fixes.

GAM 3.01
  -Fix gamcache errors on Windows by keeping cache filenames much shorter.
  -add (back) support for setting/updating calendar colors
  -add support for bulk updating users specified on the command like (gam update users "user1@domain.com user2@domain.com user3@domain.com"... OR gam update users user1@domain.com,user2@domain.com,user3@domain.com...)
  -fix setting "gal off" during user creation.
  -rewrite "gam info domain" to use new API library (should help with Unicode/UTF-8 errors)
  -fix "show pop" and signature commands
  -handle out of memory errors more gracefully

GAM 3.0
  -Support for the Enterprise License API. Manage Drive storage and Google Coordinate licenses for users.
  -Improved compatability with GAM commands from 2.55 and older.
  -Fixed undelete user command.
  -New "gam print group-members" command to print user membership of all groups.
  -New "gam <some users> update user..." command to bulk modify settings for given users. For example, "gam all users update user changepassword on" will force password change for all users, 'gam group class-of-2013@acme.edu update user suspended on' will suspend all members of class-of-2013 group.
  -Optimizations which should result in modest improvements to GAM startup time and performance.

GAM 2.994
  -Rewritten "gam reports" commands. gam report users, gam report domain, gam report docs, gam report admin
  -If CSV file uploaded to drive on "gam report" and "gam print" commands with the todrive parameter are more than 400,000 cells or 256 columns, don't convert to GDoc Spreadsheet.
  -Remove old Admin Audit API scope (replaced by Reports API).
  -new command: gam all users prism off

GAM 2.992
  -Various minor fixes

GAM 2.991
  -gam print commands now support a "todrive" argument. When specified, instead of displaying the CSV output locally (or piping it to a file), GAM will upload the CSV data to a Google Docs Spreadsheet owned by the admin you've authenticated as. The spreadsheet will be opened automatically or, if you've created nobrowser.txt, a URL will be shown.
  -GAM should handle non-English input characters better. Commands like: "gam.py update user rpinaya lastname Piñaya" should work without issue on Windows.
  -Improved errors in various places (less "explosions" more meaningful instructions.
  -gam undelete user is fixed to always use the user's id rather than email address. If an email address is supplied, GAM converts it to a id before attempting to delete. If more than 1 deleted user exists with that address, GAM displays the options.

GAM 2.99
  -Support for the newly announced Google Apps Admin SDK offering a richer feature set of management for your users, groups, aliases and other objects.
  -Simplified OAuth 2.0 authentication
  -Ability to manage Mobile and Chrome OS devices.
  -Ability to add managers to groups
  -Ability to manage group aliases
  -Increased performance thanks to new Google API formats, caching, compression and partial update features.
  -To many more features to list here! Download it now to see for yourself.

GAM 2.55
  -Fix change in Google APIs broke "gam whatis" command.
  -Fix change in Google APIs broke "gam info domain" command on CNAME Verification Status message.

GAM 2.54
  -Fix a stupid bug that broke "gam print users" when used without additional attributes.
  -Another fix for outbound gateway settings on "gam info domain"
  -Get this whatsnew.txt doc up to date.

GAM 2.53
  -Two new group settings, spam_moderation_level and include_in_global_address_list allow further customization of your Google Groups.
  -Error reporting for mailbox delegation has been further improved, GAM does a better job of pinpointing why a delegation failed.
  -Fixed updating and deleting domain and default users for calendar ACLs
  -proper error handling for adding and removing group members and owners
  -Fixed error on gam info domain caused by failure to retrieve outbound gateway settings.
  -An EXPERIMENTAL 64-bit build of GAM for Windows is now available. I do not expect it will be any bit faster for most GAM commands since most delay
   is due to network I/O. However, some GAM commands like "gam print users", when run against large domains (10,000+ users), use a large amount of memory
   and resources due to result size. In these scenarios, the x64 build MIGHT prove faster. If you try the x64 build, please report how it worked back to 
   the mailing list. "It feels faster" is nice but hard numbers with details of what you did are better :-) Note that if you're using the Python source
   build and your Python is 64-bit, you're already using 64-bit GAM :-)

GAM 2.52
  -It's a dud! Major bug caused me to pull this version 10 minutes after release :-)

GAM 2.51
  -New gam calendar wipe command allows clearing all data off a user's primary calendar
  -create user and update user commands now support setting user's org.
  -gam whatis command allows looking up an email address to determine if it's a user, alias or group.
  -gam delete user no longer renames a user by default since undelete is now in CPanel. Added optional dorename parameter to force old renaming behavior.
  -Fix issue that broke gam delete resource command
  -GAM now offers to remember your client secret and key when entered the first time
  -various other bug fixes

GAM 2.5
  -GAM now handles and retries errors consistently and provides nice error messages. Long running GAM processes
   like "gam all users" should be much stabler now. Death to the 1000/Unknown errors!
   This involved some major changes to the Google API calls so if you run into problems, try
   downgrading to 2.3.1 and see if they go away. Be sure to submit bug reports!
  -GAM checks for updates 
  -New parameters for gam create user and gam update user
  -New parameters for gam print group: owners, members and settings
  -GAM now works for delegated admins with user read/create/update/delete API rights
  -gam update group add owner now only adds the user as a group owner, not a member (Google Group member
   and owner status are independant of each other)
  -gam update group add member no longer revokes user's owner rights if they have them
  -gam info group now shows owners who are not a member of the group
  -gam now works around the group settings "Backend Error" by making an HTTP request to the groups website.
   This workaround may cease to work if performed on more than a few hundred groups at a time.
  -moving large numbers of users to an Organization is now more reliable and is performed 25 users at a time.
  -gam print users aliases now makes only 1 API call to retrieve all user aliases
  -New commands "gam oauth info" and "gam oauth revoke" allow further OAuth token management
  -gam info domain now shows the unique customer id

GAM 2.3.1
  -Fixes to add calendar command
  -Allow updating and removal of special Calendar ACL users domain and default
  -pop commands now work without supplying all arguments (defaults to enable for all mail and keep)
  -New "file" argument for signature and vacation commands allows specifying a file with message content.
  -"gam create group" now only requires group name argument, rest are optional.
  -special user * (everyone in domain) can now be added to a group via GAM
  -print groups, print resources, print aliases and print orgs commands now output proper CSV
  -Dito company information now displayed on OAuth token create
  
GAM 2.3

  -GAM is now owned by Dito (www.ditoweb.com), the Google Apps Experts! See announcement and details at http://code.google.com/p/google-apps-manager
  -New user profile photo management commands can update, get and delete user profile photos
  -GAM now gracefully handles cross-domain mailbox delegations by using (or giving the delegate) an alias in the mailbox's domain.
  -"gam user XXXX show delegates" now has optional argument "csv" to print existing delegations in CSV format
  -GAM can now properly rename and delete long usernames by ensuring that the renamed user is max 64 characters in length
  -"gam print groups" now has optional arguments nousermanagedgroups and onlyusermanagedgroups allowing user managed groups to be excluded from output or print user managed groups exclusively.

GAM 2.2

  -Update Calendar ACLs command, update user calendar settings command and ability to set calendar settings when subscribing user
  -Delete Gmail labels command
  -Fixes for *nix CSV formatting
  -Fixes to make Windows and *nix generated oauth.txt files compatible
  -"gam info user" now shows mailbox quota and user organization
  -"gam update user" can now handle change of user's domain in renames. "gam multi" commands now fully deprecated.
  -Fix reply_to and a few other group settings were never getting updated.
  -"gam info group" now makes 3 efficient API calls rather than one per member/owner of the group greatly increasing performance with large groups
  -GAM should do a better job of always printing out full email address instead of just username. If you see GAM reporting only the username and not the full email address, please report it as a bug.
  -All OAuth scopes are now selected by default.

GAM 2.1.1

  -Fix to prevent unnecessary call to Groups Provisioning API when viewing detailed group settings
  -should be show_in_group_directory not show_in_groups_directory.

GAM 2.1

  -New Reporting API Support allows you to pull 5 different daily reports: accounts, activity, disk_space, email_clients and summary.
  -Fix for Adding calendars to a user's list of calendars. Bug in 2.0 meant calendar was always added to the calendar list of the admin who authorized GAM, not the target user.
  -GAM now looks for an environment variable called OAUTHFILE. If it exists, GAM will use that file instead of oauth.txt for authentication. This allows admins of many Google Apps domains to switch quickly between domains.
  -Fixes for many "gam print users" issues. Thanks to Craig Box for the patch.

GAM 2.0

-Group Settings commands allow you to update Google Group settings
-Calendar commands allow you to grant access to calendars and modify user's list of calendars
-Update Admin Settings like the logo, outbound gateway, email migration and more
-OAuth is now the default authentication method. Support for username/password ClientLogin has been removed.
-Vacation/Away messages can now have a start and end date. They can also be limited to within the domain only.
-Further work to make all GAM commands multi-domain friendly.
-Lot's more bugfixes! look at the Wiki pages for details

GAM 1.9.1

-"gam print postini" will print all of the Postini Batch commands necessary to "mirror" Google Apps email addresses
  into a Postini standalone instance.

-"gam version" will print details about the version of GAM you are using.

GAM 1.9 - "Baby Steps"

GAM 1.9 is dedicated to David, my 13 month year old son. Whose just starting to step out into the world this week.

-whatnew.txt is new (is that an oxymoron?)

-Share or Hide users profile from autocomplete and contacts search.
  "gam user jsmith show profile"
  "gam user jsmith profile share"
  "gam group asked-to-be-hidden profile unshare"
  
  Profile modifications only work with OAuth, not ClientLogin (username/password entered into GAM). 
  Since the profile API uses a scope GAM was not previously making use of, you'll need to re-run
  "gam oauth request" to include the Profile API scope.

-Numerous actions can now be performed for all users in a given Organizational
  Unit just like they can be for a group or all users. i.e. "gam ou Students webclips off".

-Provisioning API OAuth scope has been subdivided into user, group, alias and ou scopes
  offering finer granularity.

-"gam all users" will now include all users across primary and secondary domains instead of just primary domain users.

-"gam info user" will show all email aliases for a user, not just those in the primary domain.

-"gam print users" with any extra arguments would fail, this should be fixed now.

-"gam info group" and "gam print groups" should no longer fail for groups with custom permissions.

GAM 1.8

-OAuth Support - GAM now supports OAuth Authentication. Instead of providing GAM your username and password, you grant GAM access to selected APIs from within your Google Account. This has a number of advantages:
  -With OAuth GAM doesn't need to know your password.
  -OAuth tokens don't expire, once you grant GAM OAuth access, GAM will have access until you revoke it within your Google account.
  -OAuth has the concept of scopes, limiting the areas and services that access is granted to. This allows you to only provide GAM with the privileges it needs.
  -More info about OAuth support is on it's way. But for now, you can try OAuth access by running "gam oauth request".

-The settings filter command http://code.google.com/p/google-apps-manager/wiki/ExamplesEmailSettings#Create_a_Filter now has more actions including forward, star, trash and never send to spam.

-Downloading Audit Exports now has partial resume support. GAM will not re-download files that already exist on the local drive. If a large export download fails you should delete the last file GAM was working on since it's incomplete and then restart the process, GAM will pick up with the last file.<|MERGE_RESOLUTION|>--- conflicted
+++ resolved
@@ -2,20 +2,6 @@
 - Classroom Guardians API. Invite, list and delete guardians for a student.
 - Includes number of improvements from Ross in 3.66 (see below)
 
-<<<<<<< HEAD
-To use this version, you must update the list of authorized scopes for your Gam OAuth2 Client and Service Account.
-Go here: https://github.com/jay0lee/GAM/wiki/CreatingClientSecretsFile
-Log on to the admin console as in steps 6.ii.c, d, e.
-In the list of Authorized API clients, locate your Gam OAuth2 Client, copy the Client ID and then remove the entry.
-Paste the Client ID into the Client name box as in step 6.ii.f, then do steps 6.ii.g and 6.ii.h.
-You'll notice that the API Scopes - OAuth2 list has additional entries, these are what is required in Gam 3.7.
-Skip down to step 6.iii.
-In the list of Authorized API clients, locate your Gam Service Account, copy the Client ID and then remove the entry.
-Paste the Client ID into the Client name box as in step 6.iii.c, then do steps 6.iii.d and 6.iii.e.
-You'll notice that the API Scopes - Service Account list has additional entries, these are what is required in Gam 3.7.
-
-=======
->>>>>>> bbb70421
 GAM 3.66
 See GamCommands.txt for a complete syntax description.
 

import os
import sys
import platform
import re

gam_author = 'Jay Lee <jay0lee@gmail.com>'
gam_version = '4.81'
gam_license = 'Apache License 2.0 (http://www.apache.org/licenses/LICENSE-2.0)'

GAM_URL = 'https://git.io/gam'
GAM_INFO = 'GAM {0} - {1} / {2} / Python {3}.{4}.{5} {6} / {7} {8} /'.format(gam_version, GAM_URL,
                                                                              gam_author,
                                                                              sys.version_info[0], sys.version_info[1],
                                                                              sys.version_info[2], sys.version_info[3],
                                                                              platform.platform(), platform.machine())

GAM_RELEASES = 'https://github.com/jay0lee/GAM/releases'
GAM_WIKI = 'https://github.com/jay0lee/GAM/wiki'
GAM_ALL_RELEASES = 'https://api.github.com/repos/jay0lee/GAM/releases'
GAM_LATEST_RELEASE = GAM_ALL_RELEASES+'/latest'
GAM_PROJECT_APIS = 'https://raw.githubusercontent.com/jay0lee/GAM/master/src/project-apis.txt'

true_values = ['on', 'yes', 'enabled', 'true', '1']
false_values = ['off', 'no', 'disabled', 'false', '0']
usergroup_types = ['user', 'users',
                   'group', 'group_ns', 'grooup_susp',
                   'ou', 'org', 'ou_ns', 'org_ns', 'ou_susp', 'org_susp',
                   'ou_and_children', 'ou_and_child', 'ou_and_children_ns', 'ou_and_child_ns', 'ou_and_children_susp', 'ou_and_child_susp',
                   'query', 'queries', 'license', 'licenses', 'licence', 'licences', 'file', 'csv', 'csvfile', 'all',
                   'cros', 'cros_sn', 'crosquery', 'crosqueries', 'crosfile', 'croscsv', 'croscsvfile']
ERROR_PREFIX = 'ERROR: '
WARNING_PREFIX = 'WARNING: '
FN_EXTRA_ARGS_TXT = 'extra-args.txt'
FN_LAST_UPDATE_CHECK_TXT = 'lastupdatecheck.txt'
MY_CUSTOMER = 'my_customer'
# See https://support.google.com/drive/answer/37603
MAX_GOOGLE_SHEET_CELLS = 5000000
SKUS = {
  '1010010001': {
    'product': '101001', 'aliases': ['identity', 'cloudidentity'], 'displayName': 'Cloud Identity'},
  '1010050001': {
    'product': '101005', 'aliases': ['identitypremium', 'cloudidentitypremium'], 'displayName': 'Cloud Identity Premium'},
  '1010310002': {
    'product': '101031', 'aliases': ['gsefe', 'e4e', 'gsuiteenterpriseeducation'], 'displayName': 'G Suite Enterprise for Education'},
  '1010310003': {
    'product': '101031', 'aliases': ['gsefes', 'e4es', 'gsuiteenterpriseeducationstudent'], 'displayName': 'G Suite Enterprise for Education Student'},
  'Google-Apps': {
    'product': 'Google-Apps', 'aliases': ['standard', 'free'], 'displayName': 'G Suite Free/Standard'},
  'Google-Apps-For-Business': {
    'product': 'Google-Apps', 'aliases': ['gafb', 'gafw', 'basic', 'gsuitebasic'], 'displayName': 'G Suite Basic'},
  'Google-Apps-For-Government': {
    'product': 'Google-Apps', 'aliases': ['gafg', 'gsuitegovernment', 'gsuitegov'], 'displayName': 'G Suite Government'},
  'Google-Apps-For-Postini': {
    'product': 'Google-Apps', 'aliases': ['gams', 'postini', 'gsuitegams', 'gsuitepostini', 'gsuitemessagesecurity'], 'displayName': 'G Suite Message Security'},
  'Google-Apps-Lite': {
    'product': 'Google-Apps', 'aliases': ['gal', 'lite', 'gsuitelite'], 'displayName': 'G Suite Lite'},
  'Google-Apps-Unlimited': {
    'product': 'Google-Apps', 'aliases': ['gau', 'unlimited', 'gsuitebusiness'], 'displayName': 'G Suite Business'},
  '1010020020': {
    'product': 'Google-Apps', 'aliases': ['gae', 'enterprise', 'gsuiteenterprise'], 'displayName': 'G Suite Enterprise'},
  '1010060001': {
    'product': 'Google-Apps', 'aliases': ['d4e', 'driveenterprise', 'drive4enterprise'], 'displayName': 'Drive Enterprise'},
  'Google-Drive-storage-20GB': {
    'product': 'Google-Drive-storage', 'aliases': ['drive20gb', '20gb', 'googledrivestorage20gb'], 'displayName': 'Google Drive Storage 20GB'},
  'Google-Drive-storage-50GB': {
    'product': 'Google-Drive-storage', 'aliases': ['drive50gb', '50gb', 'googledrivestorage50gb'], 'displayName': 'Google Drive Storage 50GB'},
  'Google-Drive-storage-200GB': {
    'product': 'Google-Drive-storage', 'aliases': ['drive200gb', '200gb', 'googledrivestorage200gb'], 'displayName': 'Google Drive Storage 200GB'},
  'Google-Drive-storage-400GB': {
    'product': 'Google-Drive-storage', 'aliases': ['drive400gb', '400gb', 'googledrivestorage400gb'], 'displayName': 'Google Drive Storage 400GB'},
  'Google-Drive-storage-1TB': {
    'product': 'Google-Drive-storage', 'aliases': ['drive1tb', '1tb', 'googledrivestorage1tb'], 'displayName': 'Google Drive Storage 1TB'},
  'Google-Drive-storage-2TB': {
    'product': 'Google-Drive-storage', 'aliases': ['drive2tb', '2tb', 'googledrivestorage2tb'], 'displayName': 'Google Drive Storage 2TB'},
  'Google-Drive-storage-4TB': {
    'product': 'Google-Drive-storage', 'aliases': ['drive4tb', '4tb', 'googledrivestorage4tb'], 'displayName': 'Google Drive Storage 4TB'},
  'Google-Drive-storage-8TB': {
    'product': 'Google-Drive-storage', 'aliases': ['drive8tb', '8tb', 'googledrivestorage8tb'], 'displayName': 'Google Drive Storage 8TB'},
  'Google-Drive-storage-16TB': {
    'product': 'Google-Drive-storage', 'aliases': ['drive16tb', '16tb', 'googledrivestorage16tb'], 'displayName': 'Google Drive Storage 16TB'},
  'Google-Vault': {
    'product': 'Google-Vault', 'aliases': ['vault', 'googlevault'], 'displayName': 'Google Vault'},
  'Google-Vault-Former-Employee': {
    'product': 'Google-Vault', 'aliases': ['vfe', 'googlevaultformeremployee'], 'displayName': 'Google Vault Former Employee'},
  'Google-Coordinate': {
    'product': 'Google-Coordinate', 'aliases': ['coordinate', 'googlecoordinate'], 'displayName': 'Google Coordinate'},
  'Google-Chrome-Device-Management': {
    'product': 'Google-Chrome-Device-Management', 'aliases': ['chrome', 'cdm', 'googlechromedevicemanagement'], 'displayName': 'Google Chrome Device Management'}
  }

# Legacy APIs that use v1 discovery. Newer APIs should all use v2.
V1_DISCOVERY_APIS = {
  'admin',
  'appsactivity',
  'calendar',
  'drive',
  'gmail',
  'groupssettings',
  'licensing',
  'oauth2',
  'reseller',
  'siteVerification',
  'storage',
  }

API_VER_MAPPING = {
  'alertcenter': 'v1beta1',
  'appsactivity': 'v1',
  'calendar': 'v3',
  'classroom': 'v1',
  'cloudprint': 'v2',
  'datatransfer': 'datatransfer_v1',
  'directory': 'directory_v1',
  'drive': 'v2',
  'drive3': 'v3',
  'gmail': 'v1',
  'groupssettings': 'v1',
  'licensing': 'v1',
  'oauth2': 'v2',
  'pubsub': 'v1',
  'reports': 'reports_v1',
  'reseller': 'v1',
  'sheets': 'v4',
  'siteVerification': 'v1',
  'storage': 'v1',
  'vault': 'v1',
  }

API_SCOPE_MAPPING = {
  'alertcenter': ['https://www.googleapis.com/auth/apps.alerts',],
  'appsactivity': ['https://www.googleapis.com/auth/activity',
                    'https://www.googleapis.com/auth/drive',],
  'calendar': ['https://www.googleapis.com/auth/calendar',],
  'drive': ['https://www.googleapis.com/auth/drive',],
  'drive3': ['https://www.googleapis.com/auth/drive',],
  'gmail': ['https://mail.google.com/',
             'https://www.googleapis.com/auth/gmail.settings.basic',
             'https://www.googleapis.com/auth/gmail.settings.sharing',],
  'sheets': ['https://www.googleapis.com/auth/spreadsheets',],
}

ADDRESS_FIELDS_PRINT_ORDER = [
  'contactName', 'organizationName',
  'addressLine1', 'addressLine2', 'addressLine3',
  'locality', 'region', 'postalCode', 'countryCode',
  ]

ADDRESS_FIELDS_ARGUMENT_MAP = {
  'contact': 'contactName', 'contactname': 'contactName',
  'name': 'organizationName', 'organizationname': 'organizationName',
  'address': 'addressLine1', 'address1': 'addressLine1', 'addressline1': 'addressLine1',
  'address2': 'addressLine2', 'addressline2': 'addressLine2',
  'address3': 'addressLine3', 'addressline3': 'addressLine3',
  'city': 'locality', 'locality': 'locality',
  'state': 'region', 'region': 'region',
  'zipcode': 'postalCode', 'postal': 'postalCode', 'postalcode': 'postalCode',
  'country': 'countryCode', 'countrycode': 'countryCode',
  }

SERVICE_NAME_TO_ID_MAP = {
  'Drive and Docs': '55656082996',
  'Calendar': '435070579839'
  }

SERVICE_NAME_CHOICES_MAP = {
  'drive': 'Drive and Docs',
  'drive and docs': 'Drive and Docs',
  'googledrive': 'Drive and Docs',
  'gdrive': 'Drive and Docs',
  'calendar': 'Calendar',
  }

PRINTJOB_ASCENDINGORDER_MAP = {
  'createtime': 'CREATE_TIME',
  'status': 'STATUS',
  'title': 'TITLE',
  }
PRINTJOB_DESCENDINGORDER_MAP = {
  'CREATE_TIME': 'CREATE_TIME_DESC',
  'STATUS':  'STATUS_DESC',
  'TITLE': 'TITLE_DESC',
  }

PRINTJOBS_DEFAULT_JOB_LIMIT = 0
PRINTJOBS_DEFAULT_MAX_RESULTS = 100

CALENDAR_REMINDER_METHODS = ['email', 'sms', 'popup',]
CALENDAR_NOTIFICATION_METHODS = ['email', 'sms',]
CALENDAR_NOTIFICATION_TYPES_MAP = {
  'eventcreation': 'eventCreation',
  'eventchange': 'eventChange',
  'eventcancellation': 'eventCancellation',
  'eventresponse': 'eventResponse',
  'agenda': 'agenda',
  }

DRIVEFILE_FIELDS_CHOICES_MAP = {
  'alternatelink': 'alternateLink',
  'appdatacontents': 'appDataContents',
  'cancomment': 'canComment',
  'canreadrevisions': 'canReadRevisions',
  'copyable': 'copyable',
  'createddate': 'createdDate',
  'createdtime': 'createdDate',
  'description': 'description',
  'editable': 'editable',
  'explicitlytrashed': 'explicitlyTrashed',
  'fileextension': 'fileExtension',
  'filesize': 'fileSize',
  'foldercolorrgb': 'folderColorRgb',
  'fullfileextension': 'fullFileExtension',
  'headrevisionid': 'headRevisionId',
  'iconlink': 'iconLink',
  'id': 'id',
  'lastmodifyinguser': 'lastModifyingUser',
  'lastmodifyingusername': 'lastModifyingUserName',
  'lastviewedbyme': 'lastViewedByMeDate',
  'lastviewedbymedate': 'lastViewedByMeDate',
  'lastviewedbymetime': 'lastViewedByMeDate',
  'lastviewedbyuser': 'lastViewedByMeDate',
  'md5': 'md5Checksum',
  'md5checksum': 'md5Checksum',
  'md5sum': 'md5Checksum',
  'mime': 'mimeType',
  'mimetype': 'mimeType',
  'modifiedbyme': 'modifiedByMeDate',
  'modifiedbymedate': 'modifiedByMeDate',
  'modifiedbymetime': 'modifiedByMeDate',
  'modifiedbyuser': 'modifiedByMeDate',
  'modifieddate': 'modifiedDate',
  'modifiedtime': 'modifiedDate',
  'name': 'title',
  'originalfilename': 'originalFilename',
  'ownedbyme': 'ownedByMe',
  'ownernames': 'ownerNames',
  'owners': 'owners',
  'parents': 'parents',
  'permissions': 'permissions',
  'quotabytesused': 'quotaBytesUsed',
  'quotaused': 'quotaBytesUsed',
  'shareable': 'shareable',
  'shared': 'shared',
  'sharedwithmedate': 'sharedWithMeDate',
  'sharedwithmetime': 'sharedWithMeDate',
  'sharinguser': 'sharingUser',
  'spaces': 'spaces',
  'thumbnaillink': 'thumbnailLink',
  'title': 'title',
  'userpermission': 'userPermission',
  'version': 'version',
  'viewedbyme': 'labels(viewed)',
  'viewedbymedate': 'lastViewedByMeDate',
  'viewedbymetime': 'lastViewedByMeDate',
  'viewerscancopycontent': 'labels(restricted)',
  'webcontentlink': 'webContentLink',
  'webviewlink': 'webViewLink',
  'writerscanshare': 'writersCanShare',
  }

DRIVEFILE_LABEL_CHOICES_MAP = {
  'restricted': 'restricted',
  'restrict': 'restricted',
  'starred': 'starred',
  'star': 'starred',
  'trashed': 'trashed',
  'trash': 'trashed',
  'viewed': 'viewed',
  'view': 'viewed',
}

DRIVEFILE_ORDERBY_CHOICES_MAP = {
  'createddate': 'createdDate',
  'folder': 'folder',
  'lastviewedbyme': 'lastViewedByMeDate',
  'lastviewedbymedate': 'lastViewedByMeDate',
  'lastviewedbyuser': 'lastViewedByMeDate',
  'modifiedbyme': 'modifiedByMeDate',
  'modifiedbymedate': 'modifiedByMeDate',
  'modifiedbyuser': 'modifiedByMeDate',
  'modifieddate': 'modifiedDate',
  'name': 'title',
  'quotabytesused': 'quotaBytesUsed',
  'quotaused': 'quotaBytesUsed',
  'recency': 'recency',
  'sharedwithmedate': 'sharedWithMeDate',
  'starred': 'starred',
  'title': 'title',
  'viewedbymedate': 'lastViewedByMeDate',
  }

DELETE_DRIVEFILE_FUNCTION_TO_ACTION_MAP = {
  'delete': 'purging',
  'trash': 'trashing',
  'untrash': 'untrashing',
  }

DRIVEFILE_LABEL_CHOICES_MAP = {
  'restricted': 'restricted',
  'restrict': 'restricted',
  'starred': 'starred',
  'star': 'starred',
  'trashed': 'trashed',
  'trash': 'trashed',
  'viewed': 'viewed',
  'view': 'viewed',
  }

APPLICATION_VND_GOOGLE_APPS = 'application/vnd.google-apps.'
MIMETYPE_GA_DOCUMENT = APPLICATION_VND_GOOGLE_APPS+'document'
MIMETYPE_GA_DRAWING = APPLICATION_VND_GOOGLE_APPS+'drawing'
MIMETYPE_GA_FOLDER = APPLICATION_VND_GOOGLE_APPS+'folder'
MIMETYPE_GA_FORM = APPLICATION_VND_GOOGLE_APPS+'form'
MIMETYPE_GA_FUSIONTABLE = APPLICATION_VND_GOOGLE_APPS+'fusiontable'
MIMETYPE_GA_MAP = APPLICATION_VND_GOOGLE_APPS+'map'
MIMETYPE_GA_PRESENTATION = APPLICATION_VND_GOOGLE_APPS+'presentation'
MIMETYPE_GA_SCRIPT = APPLICATION_VND_GOOGLE_APPS+'script'
MIMETYPE_GA_SITES = APPLICATION_VND_GOOGLE_APPS+'sites'
MIMETYPE_GA_SPREADSHEET = APPLICATION_VND_GOOGLE_APPS+'spreadsheet'

MIMETYPE_CHOICES_MAP = {
  'gdoc': MIMETYPE_GA_DOCUMENT,
  'gdocument': MIMETYPE_GA_DOCUMENT,
  'gdrawing': MIMETYPE_GA_DRAWING,
  'gfolder': MIMETYPE_GA_FOLDER,
  'gdirectory': MIMETYPE_GA_FOLDER,
  'gform': MIMETYPE_GA_FORM,
  'gfusion': MIMETYPE_GA_FUSIONTABLE,
  'gpresentation': MIMETYPE_GA_PRESENTATION,
  'gscript': MIMETYPE_GA_SCRIPT,
  'gsite': MIMETYPE_GA_SITES,
  'gsheet': MIMETYPE_GA_SPREADSHEET,
  'gspreadsheet': MIMETYPE_GA_SPREADSHEET,
  }

DFA_CONVERT = 'convert'
DFA_LOCALFILEPATH = 'localFilepath'
DFA_LOCALFILENAME = 'localFilename'
DFA_LOCALMIMETYPE = 'localMimeType'
DFA_OCR = 'ocr'
DFA_OCRLANGUAGE = 'ocrLanguage'
DFA_PARENTQUERY = 'parentQuery'

NON_DOWNLOADABLE_MIMETYPES = [MIMETYPE_GA_FORM, MIMETYPE_GA_FUSIONTABLE, MIMETYPE_GA_MAP]

GOOGLEDOC_VALID_EXTENSIONS_MAP = {
  MIMETYPE_GA_DRAWING: ['.jpeg', '.jpg', '.pdf', '.png', '.svg'],
  MIMETYPE_GA_DOCUMENT: ['.docx', '.html', '.odt', '.pdf', '.rtf', '.txt', '.zip'],
  MIMETYPE_GA_PRESENTATION: ['.pdf', '.pptx', '.odp', '.txt'],
  MIMETYPE_GA_SPREADSHEET: ['.csv', '.ods', '.pdf', '.xlsx', '.zip'],
  }

_MICROSOFT_FORMATS_LIST = [{'mime': 'application/vnd.openxmlformats-officedocument.wordprocessingml.document', 'ext': '.docx'},
                           {'mime': 'application/vnd.openxmlformats-officedocument.wordprocessingml.template', 'ext': '.dotx'},
                           {'mime': 'application/vnd.openxmlformats-officedocument.presentationml.presentation', 'ext': '.pptx'},
                           {'mime': 'application/vnd.openxmlformats-officedocument.presentationml.template', 'ext': '.potx'},
                           {'mime': 'application/vnd.openxmlformats-officedocument.spreadsheetml.sheet', 'ext': '.xlsx'},
                           {'mime': 'application/vnd.openxmlformats-officedocument.spreadsheetml.template', 'ext': '.xltx'},
                           {'mime': 'application/msword', 'ext': '.doc'},
                           {'mime': 'application/msword', 'ext': '.dot'},
                           {'mime': 'application/vnd.ms-powerpoint', 'ext': '.ppt'},
                           {'mime': 'application/vnd.ms-powerpoint', 'ext': '.pot'},
                           {'mime': 'application/vnd.ms-excel', 'ext': '.xls'},
                           {'mime': 'application/vnd.ms-excel', 'ext': '.xlt'}]

DOCUMENT_FORMATS_MAP = {
  'csv': [{'mime': 'text/csv', 'ext': '.csv'}],
  'doc': [{'mime': 'application/msword', 'ext': '.doc'}],
  'dot': [{'mime': 'application/msword', 'ext': '.dot'}],
  'docx': [{'mime': 'application/vnd.openxmlformats-officedocument.wordprocessingml.document', 'ext': '.docx'}],
  'dotx': [{'mime': 'application/vnd.openxmlformats-officedocument.wordprocessingml.template', 'ext': '.dotx'}],
  'epub': [{'mime': 'application/epub+zip', 'ext': '.epub'}],
  'html': [{'mime': 'text/html', 'ext': '.html'}],
  'jpeg': [{'mime': 'image/jpeg', 'ext': '.jpeg'}],
  'jpg': [{'mime': 'image/jpeg', 'ext': '.jpg'}],
  'mht': [{'mime': 'message/rfc822', 'ext': 'mht'}],
  'odp': [{'mime': 'application/vnd.oasis.opendocument.presentation', 'ext': '.odp'}],
  'ods': [{'mime': 'application/x-vnd.oasis.opendocument.spreadsheet', 'ext': '.ods'},
           {'mime': 'application/vnd.oasis.opendocument.spreadsheet', 'ext': '.ods'}],
  'odt': [{'mime': 'application/vnd.oasis.opendocument.text', 'ext': '.odt'}],
  'pdf': [{'mime': 'application/pdf', 'ext': '.pdf'}],
  'png': [{'mime': 'image/png', 'ext': '.png'}],
  'ppt': [{'mime': 'application/vnd.ms-powerpoint', 'ext': '.ppt'}],
  'pot': [{'mime': 'application/vnd.ms-powerpoint', 'ext': '.pot'}],
  'potx': [{'mime': 'application/vnd.openxmlformats-officedocument.presentationml.template', 'ext': '.potx'}],
  'pptx': [{'mime': 'application/vnd.openxmlformats-officedocument.presentationml.presentation', 'ext': '.pptx'}],
  'rtf': [{'mime': 'application/rtf', 'ext': '.rtf'}],
  'svg': [{'mime': 'image/svg+xml', 'ext': '.svg'}],
  'tsv': [{'mime': 'text/tab-separated-values', 'ext': '.tsv'},
           {'mime': 'text/tsv', 'ext': '.tsv'}],
  'txt': [{'mime': 'text/plain', 'ext': '.txt'}],
  'xls': [{'mime': 'application/vnd.ms-excel', 'ext': '.xls'}],
  'xlt': [{'mime': 'application/vnd.ms-excel', 'ext': '.xlt'}],
  'xlsx': [{'mime': 'application/vnd.openxmlformats-officedocument.spreadsheetml.sheet', 'ext': '.xlsx'}],
  'xltx': [{'mime': 'application/vnd.openxmlformats-officedocument.spreadsheetml.template', 'ext': '.xltx'}],
  'zip': [{'mime': 'application/zip', 'ext': '.zip'}],
  'ms': _MICROSOFT_FORMATS_LIST,
  'microsoft': _MICROSOFT_FORMATS_LIST,
  'micro$oft': _MICROSOFT_FORMATS_LIST,
  'openoffice': [{'mime': 'application/vnd.oasis.opendocument.presentation', 'ext': '.odp'},
                  {'mime': 'application/x-vnd.oasis.opendocument.spreadsheet', 'ext': '.ods'},
                  {'mime': 'application/vnd.oasis.opendocument.spreadsheet', 'ext': '.ods'},
                  {'mime': 'application/vnd.oasis.opendocument.text', 'ext': '.odt'}],
  }

EMAILSETTINGS_OLD_NEW_OLD_FORWARD_ACTION_MAP = {
  'ARCHIVE': 'archive',
  'DELETE': 'trash',
  'KEEP': 'leaveInInBox',
  'MARK_READ': 'markRead',
  'archive': 'ARCHIVE',
  'trash': 'DELETE',
  'leaveInInbox': 'KEEP',
  'markRead': 'MARK_READ',
  }

EMAILSETTINGS_IMAP_EXPUNGE_BEHAVIOR_CHOICES_MAP = {
  'archive': 'archive',
  'deleteforever': 'deleteForever',
  'trash': 'trash',
  }

EMAILSETTINGS_IMAP_MAX_FOLDER_SIZE_CHOICES = ['0', '1000', '2000', '5000', '10000']

EMAILSETTINGS_POP_ENABLE_FOR_CHOICES_MAP = {
  'allmail': 'allMail',
  'fromnowon': 'fromNowOn',
  'mailfromnowon': 'fromNowOn',
  'newmail': 'fromNowOn',
  }

EMAILSETTINGS_FORWARD_POP_ACTION_CHOICES_MAP = {
  'archive': 'archive',
  'delete': 'trash',
  'keep': 'leaveInInbox',
  'leaveininbox': 'leaveInInbox',
  'markread': 'markRead',
  'trash': 'trash',
  }

RT_PATTERN = re.compile(r'(?s){RT}.*?{(.+?)}.*?{/RT}')
RT_OPEN_PATTERN = re.compile(r'{RT}')
RT_CLOSE_PATTERN = re.compile(r'{/RT}')
RT_STRIP_PATTERN = re.compile(r'(?s){RT}.*?{/RT}')
RT_TAG_REPLACE_PATTERN = re.compile(r'{(.*?)}')

FILTER_ADD_LABEL_TO_ARGUMENT_MAP = {
  'IMPORTANT': 'important',
  'STARRED': 'star',
  'TRASH': 'trash',
  }

FILTER_REMOVE_LABEL_TO_ARGUMENT_MAP = {
  'IMPORTANT': 'notimportant',
  'UNREAD': 'markread',
  'INBOX': 'archive',
  'SPAM': 'neverspam',
  }

FILTER_CRITERIA_CHOICES_MAP = {
  'excludechats': 'excludeChats',
  'from': 'from',
  'hasattachment': 'hasAttachment',
  'haswords': 'query',
  'musthaveattachment': 'hasAttachment',
  'negatedquery': 'negatedQuery',
  'nowords': 'negatedQuery',
  'query': 'query',
  'size': 'size',
  'subject': 'subject',
  'to': 'to',
  }
FILTER_ACTION_CHOICES = [
  'archive', 'forward', 'important', 'label',
  'markread', 'neverspam', 'notimportant', 'star', 'trash',
  ]

VAULT_MATTER_ACTIONS = [
  'reopen',
  'undelete',
  'close',
  'delete',
  ]

CROS_ARGUMENT_TO_PROPERTY_MAP = {
  'activetimeranges': ['activeTimeRanges.activeTime', 'activeTimeRanges.date'],
  'annotatedassetid': ['annotatedAssetId',],
  'annotatedlocation': ['annotatedLocation',],
  'annotateduser': ['annotatedUser',],
  'asset': ['annotatedAssetId',],
  'assetid': ['annotatedAssetId',],
  'bootmode': ['bootMode',],
  'cpustatusreports': ['cpuStatusReports',],
  'devicefiles': ['deviceFiles',],
  'deviceid': ['deviceId',],
  'diskvolumereports': ['diskVolumeReports',],
  'ethernetmacaddress': ['ethernetMacAddress',],
  'firmwareversion': ['firmwareVersion',],
  'lastenrollmenttime': ['lastEnrollmentTime',],
  'lastsync': ['lastSync',],
  'location': ['annotatedLocation',],
  'macaddress': ['macAddress',],
  'meid': ['meid',],
  'model': ['model',],
  'notes': ['notes',],
  'ordernumber': ['orderNumber',],
  'org': ['orgUnitPath',],
  'orgunitpath': ['orgUnitPath',],
  'osversion': ['osVersion',],
  'ou': ['orgUnitPath',],
  'platformversion': ['platformVersion',],
  'recentusers': ['recentUsers.email', 'recentUsers.type'],
  'serialnumber': ['serialNumber',],
  'status': ['status',],
  'supportenddate': ['supportEndDate',],
  'systemramtotal': ['systemRamTotal',],
  'systemramfreereports': ['systemRamFreeReports',],
  'tag': ['annotatedAssetId',],
  'timeranges': ['activeTimeRanges.activeTime', 'activeTimeRanges.date'],
  'times': ['activeTimeRanges.activeTime', 'activeTimeRanges.date'],
  'tpmversioninfo': ['tpmVersionInfo',],
  'user': ['annotatedUser',],
  'users': ['recentUsers.email', 'recentUsers.type'],
  'willautorenew': ['willAutoRenew',],
  }

CROS_BASIC_FIELDS_LIST = ['deviceId', 'annotatedAssetId', 'annotatedLocation', 'annotatedUser', 'lastSync', 'notes', 'serialNumber', 'status']

CROS_SCALAR_PROPERTY_PRINT_ORDER = [
  'orgUnitPath',
  'annotatedAssetId',
  'annotatedLocation',
  'annotatedUser',
  'lastSync',
  'notes',
  'serialNumber',
  'status',
  'model',
  'firmwareVersion',
  'platformVersion',
  'osVersion',
  'bootMode',
  'meid',
  'ethernetMacAddress',
  'macAddress',
  'systemRamTotal',
  'lastEnrollmentTime',
  'orderNumber',
  'supportEndDate',
  'tpmVersionInfo',
  'willAutoRenew',
  ]

CROS_RECENT_USERS_ARGUMENTS = ['recentusers', 'users']
CROS_ACTIVE_TIME_RANGES_ARGUMENTS = ['timeranges', 'activetimeranges', 'times']
CROS_DEVICE_FILES_ARGUMENTS = ['devicefiles', 'files']
CROS_CPU_STATUS_REPORTS_ARGUMENTS = ['cpustatusreports',]
CROS_DISK_VOLUME_REPORTS_ARGUMENTS = ['diskvolumereports',]
CROS_SYSTEM_RAM_FREE_REPORTS_ARGUMENTS = ['systemramfreereports',]
CROS_LISTS_ARGUMENTS = CROS_ACTIVE_TIME_RANGES_ARGUMENTS+CROS_RECENT_USERS_ARGUMENTS+CROS_DEVICE_FILES_ARGUMENTS+CROS_CPU_STATUS_REPORTS_ARGUMENTS+CROS_DISK_VOLUME_REPORTS_ARGUMENTS+CROS_SYSTEM_RAM_FREE_REPORTS_ARGUMENTS
CROS_START_ARGUMENTS = ['start', 'startdate', 'oldestdate']
CROS_END_ARGUMENTS = ['end', 'enddate']

# From https://www.chromium.org/chromium-os/tpm_firmware_update
CROS_TPM_VULN_VERSIONS = ['41f', '420', '628', '8520',]
CROS_TPM_FIXED_VERSIONS = ['422', '62b', '8521',]

COLLABORATIVE_ACL_CHOICES = {
  'members': 'ALL_MEMBERS',
  'managersonly': 'MANAGERS_ONLY',
  'managers': 'OWNERS_AND_MANAGERS',
  'owners': 'OWNERS_ONLY',
  'none': 'NONE',
  }

COLLABORATIVE_INBOX_ATTRIBUTES = {
  'whoCanAddReferences': 'acl',
  'whoCanAssignTopics': 'acl',
  'whoCanEnterFreeFormTags': 'acl',
  'whoCanMarkDuplicate': 'acl',
  'whoCanMarkFavoriteReplyOnAnyTopic': 'acl',
  'whoCanMarkFavoriteReplyOnOwnTopic': 'acl',
  'whoCanMarkNoResponseNeeded': 'acl',
  'whoCanModifyTagsAndCategories': 'acl',
  'whoCanTakeTopics': 'acl',
  'whoCanUnassignTopic': 'acl',
  'whoCanUnmarkFavoriteReplyOnAnyTopic': 'acl',
  'favoriteRepliesOnTop': True,
  }

#
# Global variables
#
# The following GM_XXX constants are arbitrary but must be unique
# Most errors print a message and bail out with a return code
# Some commands want to set a non-zero return code but not bail
GM_SYSEXITRC = 'sxrc'
# Path to gam
GM_GAM_PATH = 'gpth'
# Are we on Windows?
GM_WINDOWS = 'wndo'
# Encodings
GM_SYS_ENCODING = 'syen'
# Extra arguments to pass to GAPI functions
GM_EXTRA_ARGS_DICT = 'exad'
# Current API services
GM_CURRENT_API_SERVICES = 'caps'
# Current API user
GM_CURRENT_API_USER = 'capu'
# Current API scope
GM_CURRENT_API_SCOPES = 'scoc'
# Values retrieved from oauth2service.json
GM_OAUTH2SERVICE_JSON_DATA = 'oajd'
GM_OAUTH2SERVICE_ACCOUNT_CLIENT_ID = 'oaci'
# File containing time of last GAM update check
GM_LAST_UPDATE_CHECK_TXT = 'lupc'
# Dictionary mapping OrgUnit ID to Name
GM_MAP_ORGUNIT_ID_TO_NAME = 'oi2n'
# Dictionary mapping Role ID to Name
GM_MAP_ROLE_ID_TO_NAME = 'ri2n'
# Dictionary mapping Role Name to ID
GM_MAP_ROLE_NAME_TO_ID = 'rn2i'
# Dictionary mapping User ID to Name
GM_MAP_USER_ID_TO_NAME = 'ui2n'
# GAM cache directory. If no_cache is True, this variable will be set to None
GM_CACHE_DIR = 'gacd'
# Reset GAM cache directory after discovery
GM_CACHE_DISCOVERY_ONLY = 'gcdo'
# Dictionary mapping Building ID to Name
GM_MAP_BUILDING_ID_TO_NAME = 'bi2n'
# Dictionary mapping Building Name to ID
GM_MAP_BUILDING_NAME_TO_ID = 'bn2i'

#
_DEFAULT_CHARSET = ['mbcs', 'utf-8'][os.name != 'nt']
_FN_CLIENT_SECRETS_JSON = 'client_secrets.json'
_FN_OAUTH2SERVICE_JSON = 'oauth2service.json'
_FN_OAUTH2_TXT = 'oauth2.txt'
#
GM_Globals = {
  GM_SYSEXITRC: 0,
  GM_GAM_PATH: None,
  GM_WINDOWS: os.name == 'nt',
  GM_SYS_ENCODING: _DEFAULT_CHARSET,
  GM_EXTRA_ARGS_DICT:  {'prettyPrint': False},
  GM_CURRENT_API_SERVICES: {},
  GM_CURRENT_API_USER: None,
  GM_CURRENT_API_SCOPES: [],
  GM_OAUTH2SERVICE_JSON_DATA: None,
  GM_OAUTH2SERVICE_ACCOUNT_CLIENT_ID: None,
  GM_LAST_UPDATE_CHECK_TXT: '',
  GM_MAP_ORGUNIT_ID_TO_NAME: None,
  GM_MAP_ROLE_ID_TO_NAME: None,
  GM_MAP_ROLE_NAME_TO_ID: None,
  GM_MAP_USER_ID_TO_NAME: None,
  GM_CACHE_DIR: None,
  GM_CACHE_DISCOVERY_ONLY: True,
  GM_MAP_BUILDING_ID_TO_NAME: None,
  GM_MAP_BUILDING_NAME_TO_ID: None,
  }

#
# Global variables defined by environment variables/signal files
#
# When retrieving lists of Google Drive activities from API, how many should be retrieved in each chunk
GC_ACTIVITY_MAX_RESULTS = 'activity_max_results'
# Automatically generate gam batch command if number of users specified in gam users xxx command exceeds this number
# Default: 0, don't automatically generate gam batch commands
GC_AUTO_BATCH_MIN = 'auto_batch_min'
# When processing items in batches, how many should be processed in each batch
GC_BATCH_SIZE = 'batch_size'
# GAM cache directory. If no_cache is specified, this variable will be set to None
GC_CACHE_DIR = 'cache_dir'
# GAM cache discovery only. If no_cache is False, only API discovery calls will be cached
GC_CACHE_DISCOVERY_ONLY = 'cache_discovery_only'
# Character set of batch, csv, data files
GC_CHARSET = 'charset'
# Path to client_secrets.json
GC_CLIENT_SECRETS_JSON = 'client_secrets_json'
# GAM config directory containing client_secrets.json, oauth2.txt, oauth2service.json, extra_args.txt
GC_CONFIG_DIR = 'config_dir'
# custmerId from gam.cfg or retrieved from Google
GC_CUSTOMER_ID = 'customer_id'
# If debug_level > 0: extra_args[u'prettyPrint'] = True, httplib2.debuglevel = gam_debug_level, appsObj.debug = True
GC_DEBUG_LEVEL = 'debug_level'
# When retrieving lists of ChromeOS/Mobile devices from API, how many should be retrieved in each chunk
GC_DEVICE_MAX_RESULTS = 'device_max_results'
# Domain obtained from gam.cfg or oauth2.txt
GC_DOMAIN = 'domain'
# Google Drive download directory
GC_DRIVE_DIR = 'drive_dir'
# When retrieving lists of Drive files/folders from API, how many should be retrieved in each chunk
GC_DRIVE_MAX_RESULTS = 'drive_max_results'
# When retrieving lists of Google Group members from API, how many should be retrieved in each chunk
GC_MEMBER_MAX_RESULTS = 'member_max_results'
# If no_browser is False, writeCSVfile won't open a browser when todrive is set
# and doRequestOAuth prints a link and waits for the verification code when oauth2.txt is being created
GC_NO_BROWSER = 'no_browser'
# Disable GAM API caching
GC_NO_CACHE = 'no_cache'
# Disable GAM update check
GC_NO_UPDATE_CHECK = 'no_update_check'
# Disable SSL certificate validation
GC_NO_VERIFY_SSL = 'no_verify_ssl'
# Number of threads for gam batch
GC_NUM_THREADS = 'num_threads'
# Path to oauth2.txt
GC_OAUTH2_TXT = 'oauth2_txt'
# Path to oauth2service.json
GC_OAUTH2SERVICE_JSON = 'oauth2service_json'
# Default section to use for processing
GC_SECTION = 'section'
# Add (n/m) to end of messages if number of items to be processed exceeds this number
GC_SHOW_COUNTS_MIN = 'show_counts_min'
# Enable/disable "Getting ... " messages
GC_SHOW_GETTINGS = 'show_gettings'
# GAM config directory containing json discovery files
GC_SITE_DIR = 'site_dir'
# When retrieving lists of Users from API, how many should be retrieved in each chunk
GC_USER_MAX_RESULTS = 'user_max_results'
# CSV Columns GAM should show on CSV output
GC_CSV_HEADER_FILTER = 'csv_header_filter'
# CSV Rows GAM should filter
GC_CSV_ROW_FILTER = 'csv_row_filter'
# Minimum TLS Version required for HTTPS connections
GC_TLS_MIN_VERSION = 'tls_min_ver'
# Maximum TLS Version used for HTTPS connections
GC_TLS_MAX_VERSION = 'tls_max_ver'

GC_Defaults = {
  GC_ACTIVITY_MAX_RESULTS: 100,
  GC_AUTO_BATCH_MIN: 0,
  GC_BATCH_SIZE: 50,
  GC_CACHE_DIR: '',
  GC_CACHE_DISCOVERY_ONLY: True,
  GC_CHARSET: _DEFAULT_CHARSET,
  GC_CLIENT_SECRETS_JSON: _FN_CLIENT_SECRETS_JSON,
  GC_CONFIG_DIR: '',
  GC_CUSTOMER_ID: MY_CUSTOMER,
  GC_DEBUG_LEVEL: 0,
  GC_DEVICE_MAX_RESULTS: 500,
  GC_DOMAIN: '',
  GC_DRIVE_DIR: '',
  GC_DRIVE_MAX_RESULTS: 1000,
  GC_MEMBER_MAX_RESULTS: 200,
  GC_NO_BROWSER: False,
  GC_NO_CACHE: False,
  GC_NO_UPDATE_CHECK: False,
  GC_NO_VERIFY_SSL: False,
  GC_NUM_THREADS: 25,
  GC_OAUTH2_TXT: _FN_OAUTH2_TXT,
  GC_OAUTH2SERVICE_JSON: _FN_OAUTH2SERVICE_JSON,
  GC_SECTION: '',
  GC_SHOW_COUNTS_MIN: 0,
  GC_SHOW_GETTINGS: True,
  GC_SITE_DIR: '',
  GC_USER_MAX_RESULTS: 500,
  GC_CSV_HEADER_FILTER: '',
  GC_CSV_ROW_FILTER: '',
  GC_TLS_MIN_VERSION: 'TLSv1_2',
  GC_TLS_MAX_VERSION: None,
  }

GC_Values = {}

GC_TYPE_BOOLEAN = 'bool'
GC_TYPE_CHOICE = 'choi'
GC_TYPE_DIRECTORY = 'dire'
GC_TYPE_EMAIL = 'emai'
GC_TYPE_FILE = 'file'
GC_TYPE_INTEGER = 'inte'
GC_TYPE_LANGUAGE = 'lang'
GC_TYPE_ROWFILTER = 'rowf'
GC_TYPE_STRING = 'stri'

GC_VAR_TYPE = 'type'
GC_VAR_LIMITS = 'lmit'

GC_VAR_INFO = {
  GC_ACTIVITY_MAX_RESULTS: {GC_VAR_TYPE: GC_TYPE_INTEGER, GC_VAR_LIMITS: (1, 500)},
  GC_AUTO_BATCH_MIN: {GC_VAR_TYPE: GC_TYPE_INTEGER, GC_VAR_LIMITS: (0, None)},
  GC_BATCH_SIZE: {GC_VAR_TYPE: GC_TYPE_INTEGER, GC_VAR_LIMITS: (1, 1000)},
  GC_CACHE_DIR: {GC_VAR_TYPE: GC_TYPE_DIRECTORY},
  GC_CACHE_DISCOVERY_ONLY: {GC_VAR_TYPE: GC_TYPE_BOOLEAN},
  GC_CHARSET: {GC_VAR_TYPE: GC_TYPE_STRING},
  GC_CLIENT_SECRETS_JSON: {GC_VAR_TYPE: GC_TYPE_FILE},
  GC_CONFIG_DIR: {GC_VAR_TYPE: GC_TYPE_DIRECTORY},
  GC_CUSTOMER_ID: {GC_VAR_TYPE: GC_TYPE_STRING},
  GC_DEBUG_LEVEL: {GC_VAR_TYPE: GC_TYPE_INTEGER, GC_VAR_LIMITS: (0, None)},
  GC_DEVICE_MAX_RESULTS: {GC_VAR_TYPE: GC_TYPE_INTEGER, GC_VAR_LIMITS: (1, 1000)},
  GC_DOMAIN: {GC_VAR_TYPE: GC_TYPE_STRING},
  GC_DRIVE_DIR: {GC_VAR_TYPE: GC_TYPE_DIRECTORY},
  GC_DRIVE_MAX_RESULTS: {GC_VAR_TYPE: GC_TYPE_INTEGER, GC_VAR_LIMITS: (1, 1000)},
  GC_MEMBER_MAX_RESULTS: {GC_VAR_TYPE: GC_TYPE_INTEGER, GC_VAR_LIMITS: (1, 10000)},
  GC_NO_BROWSER: {GC_VAR_TYPE: GC_TYPE_BOOLEAN},
  GC_NO_CACHE: {GC_VAR_TYPE: GC_TYPE_BOOLEAN},
  GC_NO_UPDATE_CHECK: {GC_VAR_TYPE: GC_TYPE_BOOLEAN},
  GC_NO_VERIFY_SSL: {GC_VAR_TYPE: GC_TYPE_BOOLEAN},
  GC_NUM_THREADS: {GC_VAR_TYPE: GC_TYPE_INTEGER, GC_VAR_LIMITS: (1, None)},
  GC_OAUTH2_TXT: {GC_VAR_TYPE: GC_TYPE_FILE},
  GC_OAUTH2SERVICE_JSON: {GC_VAR_TYPE: GC_TYPE_FILE},
  GC_SECTION: {GC_VAR_TYPE: GC_TYPE_STRING},
  GC_SHOW_COUNTS_MIN: {GC_VAR_TYPE: GC_TYPE_INTEGER, GC_VAR_LIMITS: (0, None)},
  GC_SHOW_GETTINGS: {GC_VAR_TYPE: GC_TYPE_BOOLEAN},
  GC_SITE_DIR: {GC_VAR_TYPE: GC_TYPE_DIRECTORY},
  GC_USER_MAX_RESULTS: {GC_VAR_TYPE: GC_TYPE_INTEGER, GC_VAR_LIMITS: (1, 500)},
  GC_CSV_HEADER_FILTER: {GC_VAR_TYPE: GC_TYPE_STRING},
<<<<<<< HEAD
  GC_CSV_ROW_FILTER: {GC_VAR_TYPE: GC_TYPE_ROWFILTER},
=======
  GC_CSV_ROW_FILTER: {GC_VAR_TYPE: GC_TYPE_STRING},
  GC_TLS_MIN_VERSION: {GC_VAR_TYPE: GC_TYPE_STRING},
  GC_TLS_MAX_VERSION: {GC_VAR_TYPE: GC_TYPE_STRING},
>>>>>>> b617d5ca
  }
# Google API constants

NEVER_TIME = '1970-01-01T00:00:00.000Z'
ROLE_MANAGER = 'MANAGER'
ROLE_MEMBER = 'MEMBER'
ROLE_OWNER = 'OWNER'
PROJECTION_CHOICES_MAP = {'basic': 'BASIC', 'full': 'FULL',}
SORTORDER_CHOICES_MAP = {'ascending': 'ASCENDING', 'descending': 'DESCENDING',}
#
CLEAR_NONE_ARGUMENT = ['clear', 'none',]
#
MESSAGE_API_ACCESS_CONFIG = 'API access is configured in your Control Panel under: Security-Show more-Advanced settings-Manage API client access'
MESSAGE_API_ACCESS_DENIED = 'API access Denied.\n\nPlease make sure the Client ID: {0} is authorized for the API Scope(s): {1}'
MESSAGE_GAM_EXITING_FOR_UPDATE = 'GAM is now exiting so that you can overwrite this old version with the latest release'
MESSAGE_GAM_OUT_OF_MEMORY = 'GAM has run out of memory. If this is a large G Suite instance, you should use a 64-bit version of GAM on Windows or a 64-bit version of Python on other systems.'
MESSAGE_HEADER_NOT_FOUND_IN_CSV_HEADERS = 'Header "{0}" not found in CSV headers of "{1}".'
MESSAGE_HIT_CONTROL_C_TO_UPDATE = '\n\nHit CTRL+C to visit the GAM website and download the latest release or wait 15 seconds continue with this boring old version. GAM won\'t bother you with this announcement for 1 week or you can create a file named noupdatecheck.txt in the same location as gam.py or gam.exe and GAM won\'t ever check for updates.'
MESSAGE_INVALID_JSON = 'The file {0} has an invalid format.'
MESSAGE_NO_DISCOVERY_INFORMATION = 'No online discovery doc and {0} does not exist locally'
MESSAGE_NO_TRANSFER_LACK_OF_DISK_SPACE = 'Cowardly refusing to perform migration due to lack of target drive space. Source size: {0}mb Target Free: {1}mb'
MESSAGE_RESULTS_TOO_LARGE_FOR_GOOGLE_SPREADSHEET = 'Results are too large for Google Spreadsheets. Uploading as a regular CSV file.'
MESSAGE_SERVICE_NOT_APPLICABLE = 'Service not applicable for this address: {0}. Please make sure service is enabled for user and run\n\ngam user <user> check serviceaccount\n\nfor further instructions'
MESSAGE_INSTRUCTIONS_OAUTH2SERVICE_JSON = 'Please run\n\ngam create project\ngam user <user> check serviceaccount\n\nto create and configure a service account.'
# oauth errors
OAUTH2_TOKEN_ERRORS = [
  'access_denied',
  'access_denied: Requested client not authorized',
  'internal_failure: Backend Error',
  'invalid_grant: Bad Request',
  'invalid_grant: Invalid email or User ID',
  'invalid_grant: Not a valid email',
  'invalid_request: Invalid impersonation prn email address',
  'unauthorized_client: Client is unauthorized to retrieve access tokens using this method',
  'unauthorized_client: Unauthorized client or scope in request',
  ]
#
# callGAPI throw reasons
GAPI_ABORTED = 'aborted'
GAPI_AUTH_ERROR = 'authError'
GAPI_BACKEND_ERROR = 'backendError'
GAPI_BAD_REQUEST = 'badRequest'
GAPI_CONDITION_NOT_MET = 'conditionNotMet'
GAPI_CYCLIC_MEMBERSHIPS_NOT_ALLOWED = 'cyclicMembershipsNotAllowed'
GAPI_DOMAIN_CANNOT_USE_APIS = 'domainCannotUseApis'
GAPI_DOMAIN_NOT_FOUND = 'domainNotFound'
GAPI_DUPLICATE = 'duplicate'
GAPI_FAILED_PRECONDITION = 'failedPrecondition'
GAPI_FORBIDDEN = 'forbidden'
GAPI_GROUP_NOT_FOUND = 'groupNotFound'
GAPI_INTERNAL_ERROR = 'internalError'
GAPI_INVALID = 'invalid'
GAPI_INVALID_ARGUMENT = 'invalidArgument'
GAPI_INVALID_MEMBER = 'invalidMember'
GAPI_MEMBER_NOT_FOUND = 'memberNotFound'
GAPI_NOT_FOUND = 'notFound'
GAPI_NOT_IMPLEMENTED = 'notImplemented'
GAPI_PERMISSION_DENIED = 'permissionDenied'
GAPI_QUOTA_EXCEEDED = 'quotaExceeded'
GAPI_RATE_LIMIT_EXCEEDED = 'rateLimitExceeded'
GAPI_RESOURCE_NOT_FOUND = 'resourceNotFound'
GAPI_SERVICE_NOT_AVAILABLE = 'serviceNotAvailable'
GAPI_SYSTEM_ERROR = 'systemError'
GAPI_USER_NOT_FOUND = 'userNotFound'
GAPI_USER_RATE_LIMIT_EXCEEDED = 'userRateLimitExceeded'
#
GAPI_DEFAULT_RETRY_REASONS = [GAPI_QUOTA_EXCEEDED, GAPI_RATE_LIMIT_EXCEEDED, GAPI_USER_RATE_LIMIT_EXCEEDED, GAPI_BACKEND_ERROR, GAPI_INTERNAL_ERROR]
GAPI_GMAIL_THROW_REASONS = [GAPI_SERVICE_NOT_AVAILABLE]
GAPI_GROUP_GET_THROW_REASONS = [GAPI_GROUP_NOT_FOUND, GAPI_DOMAIN_NOT_FOUND, GAPI_DOMAIN_CANNOT_USE_APIS, GAPI_FORBIDDEN, GAPI_BAD_REQUEST]
GAPI_GROUP_GET_RETRY_REASONS = [GAPI_INVALID, GAPI_SYSTEM_ERROR]
GAPI_MEMBERS_THROW_REASONS = [GAPI_GROUP_NOT_FOUND, GAPI_DOMAIN_NOT_FOUND, GAPI_DOMAIN_CANNOT_USE_APIS, GAPI_INVALID, GAPI_FORBIDDEN]
GAPI_MEMBERS_RETRY_REASONS = [GAPI_SYSTEM_ERROR]

USER_ADDRESS_TYPES = ['home', 'work', 'other']
USER_EMAIL_TYPES = ['home', 'work', 'other']
USER_EXTERNALID_TYPES = ['account', 'customer', 'login_id', 'network', 'organization']
USER_GENDER_TYPES = ['female', 'male', 'unknown']
USER_IM_TYPES = ['home', 'work', 'other']
USER_KEYWORD_TYPES = ['occupation', 'outlook']
USER_LOCATION_TYPES = ['default', 'desk']
USER_ORGANIZATION_TYPES = ['domain_only', 'school', 'unknown', 'work']
USER_PHONE_TYPES = ['assistant', 'callback', 'car', 'company_main',
                    'grand_central', 'home', 'home_fax', 'isdn', 'main',
                    'mobile', 'other', 'other_fax', 'pager', 'radio',
                    'telex', 'tty_tdd', 'work', 'work_fax', 'work_mobile',
                    'work_pager']
USER_RELATION_TYPES = ['admin_assistant', 'assistant', 'brother', 'child',
                       'domestic_partner', 'dotted_line_manager',
                       'exec_assistant', 'father', 'friend', 'manager',
                       'mother', 'parent', 'partner', 'referred_by',
                       'relative', 'sister', 'spouse']
USER_WEBSITE_TYPES = ['app_install_page', 'blog', 'ftp', 'home',
                      'home_page', 'other', 'profile', 'reservations',
                      'work']

WEBCOLOR_MAP = {
    'aliceblue': '#f0f8ff',
    'antiquewhite': '#faebd7',
    'aqua': '#00ffff',
    'aquamarine': '#7fffd4',
    'azure': '#f0ffff',
    'beige': '#f5f5dc',
    'bisque': '#ffe4c4',
    'black': '#000000',
    'blanchedalmond': '#ffebcd',
    'blue': '#0000ff',
    'blueviolet': '#8a2be2',
    'brown': '#a52a2a',
    'burlywood': '#deb887',
    'cadetblue': '#5f9ea0',
    'chartreuse': '#7fff00',
    'chocolate': '#d2691e',
    'coral': '#ff7f50',
    'cornflowerblue': '#6495ed',
    'cornsilk': '#fff8dc',
    'crimson': '#dc143c',
    'cyan': '#00ffff',
    'darkblue': '#00008b',
    'darkcyan': '#008b8b',
    'darkgoldenrod': '#b8860b',
    'darkgray': '#a9a9a9',
    'darkgrey': '#a9a9a9',
    'darkgreen': '#006400',
    'darkkhaki': '#bdb76b',
    'darkmagenta': '#8b008b',
    'darkolivegreen': '#556b2f',
    'darkorange': '#ff8c00',
    'darkorchid': '#9932cc',
    'darkred': '#8b0000',
    'darksalmon': '#e9967a',
    'darkseagreen': '#8fbc8f',
    'darkslateblue': '#483d8b',
    'darkslategray': '#2f4f4f',
    'darkslategrey': '#2f4f4f',
    'darkturquoise': '#00ced1',
    'darkviolet': '#9400d3',
    'deeppink': '#ff1493',
    'deepskyblue': '#00bfff',
    'dimgray': '#696969',
    'dimgrey': '#696969',
    'dodgerblue': '#1e90ff',
    'firebrick': '#b22222',
    'floralwhite': '#fffaf0',
    'forestgreen': '#228b22',
    'fuchsia': '#ff00ff',
    'gainsboro': '#dcdcdc',
    'ghostwhite': '#f8f8ff',
    'gold': '#ffd700',
    'goldenrod': '#daa520',
    'gray': '#808080',
    'grey': '#808080',
    'green': '#008000',
    'greenyellow': '#adff2f',
    'honeydew': '#f0fff0',
    'hotpink': '#ff69b4',
    'indianred': '#cd5c5c',
    'indigo': '#4b0082',
    'ivory': '#fffff0',
    'khaki': '#f0e68c',
    'lavender': '#e6e6fa',
    'lavenderblush': '#fff0f5',
    'lawngreen': '#7cfc00',
    'lemonchiffon': '#fffacd',
    'lightblue': '#add8e6',
    'lightcoral': '#f08080',
    'lightcyan': '#e0ffff',
    'lightgoldenrodyellow': '#fafad2',
    'lightgray': '#d3d3d3',
    'lightgrey': '#d3d3d3',
    'lightgreen': '#90ee90',
    'lightpink': '#ffb6c1',
    'lightsalmon': '#ffa07a',
    'lightseagreen': '#20b2aa',
    'lightskyblue': '#87cefa',
    'lightslategray': '#778899',
    'lightslategrey': '#778899',
    'lightsteelblue': '#b0c4de',
    'lightyellow': '#ffffe0',
    'lime': '#00ff00',
    'limegreen': '#32cd32',
    'linen': '#faf0e6',
    'magenta': '#ff00ff',
    'maroon': '#800000',
    'mediumaquamarine': '#66cdaa',
    'mediumblue': '#0000cd',
    'mediumorchid': '#ba55d3',
    'mediumpurple': '#9370db',
    'mediumseagreen': '#3cb371',
    'mediumslateblue': '#7b68ee',
    'mediumspringgreen': '#00fa9a',
    'mediumturquoise': '#48d1cc',
    'mediumvioletred': '#c71585',
    'midnightblue': '#191970',
    'mintcream': '#f5fffa',
    'mistyrose': '#ffe4e1',
    'moccasin': '#ffe4b5',
    'navajowhite': '#ffdead',
    'navy': '#000080',
    'oldlace': '#fdf5e6',
    'olive': '#808000',
    'olivedrab': '#6b8e23',
    'orange': '#ffa500',
    'orangered': '#ff4500',
    'orchid': '#da70d6',
    'palegoldenrod': '#eee8aa',
    'palegreen': '#98fb98',
    'paleturquoise': '#afeeee',
    'palevioletred': '#db7093',
    'papayawhip': '#ffefd5',
    'peachpuff': '#ffdab9',
    'peru': '#cd853f',
    'pink': '#ffc0cb',
    'plum': '#dda0dd',
    'powderblue': '#b0e0e6',
    'purple': '#800080',
    'red': '#ff0000',
    'rosybrown': '#bc8f8f',
    'royalblue': '#4169e1',
    'saddlebrown': '#8b4513',
    'salmon': '#fa8072',
    'sandybrown': '#f4a460',
    'seagreen': '#2e8b57',
    'seashell': '#fff5ee',
    'sienna': '#a0522d',
    'silver': '#c0c0c0',
    'skyblue': '#87ceeb',
    'slateblue': '#6a5acd',
    'slategray': '#708090',
    'slategrey': '#708090',
    'snow': '#fffafa',
    'springgreen': '#00ff7f',
    'steelblue': '#4682b4',
    'tan': '#d2b48c',
    'teal': '#008080',
    'thistle': '#d8bfd8',
    'tomato': '#ff6347',
    'turquoise': '#40e0d0',
    'violet': '#ee82ee',
    'wheat': '#f5deb3',
    'white': '#ffffff',
    'whitesmoke': '#f5f5f5',
    'yellow': '#ffff00',
    'yellowgreen': '#9acd32',
}

# Gmail label colors
LABEL_COLORS = [
  '#000000', '#076239', '#0b804b', '#149e60', '#16a766', '#1a764d', '#1c4587', '#285bac',
  '#2a9c68', '#3c78d8', '#3dc789', '#41236d', '#434343', '#43d692', '#44b984', '#4a86e8',
  '#653e9b', '#666666', '#68dfa9', '#6d9eeb', '#822111', '#83334c', '#89d3b2', '#8e63ce',
  '#999999', '#a0eac9', '#a46a21', '#a479e2', '#a4c2f4', '#aa8831', '#ac2b16', '#b65775',
  '#b694e8', '#b9e4d0', '#c6f3de', '#c9daf8', '#cc3a21', '#cccccc', '#cf8933', '#d0bcf1',
  '#d5ae49', '#e07798', '#e4d7f5', '#e66550', '#eaa041', '#efa093', '#efefef', '#f2c960',
  '#f3f3f3', '#f691b3', '#f6c5be', '#f7a7c0', '#fad165', '#fb4c2f', '#fbc8d9', '#fcda83',
  '#fcdee8', '#fce8b3', '#fef1d1', '#ffad47', '#ffbc6b', '#ffd6a2', '#ffe6c7', '#ffffff',
  ]

# Valid language codes
LANGUAGE_CODES_MAP = {
  'ach': 'ach', 'af': 'af', 'ag': 'ga', 'ak': 'ak', 'am': 'am', 'ar': 'ar', 'az': 'az', #Luo, Afrikaans, Irish, Akan, Amharic, Arabica, Azerbaijani
  'be': 'be', 'bem': 'bem', 'bg': 'bg', 'bn': 'bn', 'br': 'br', 'bs': 'bs', 'ca': 'ca', #Belarusian, Bemba, Bulgarian, Bengali, Breton, Bosnian, Catalan
  'chr': 'chr', 'ckb': 'ckb', 'co': 'co', 'crs': 'crs', 'cs': 'cs', 'cy': 'cy', 'da': 'da', #Cherokee, Kurdish (Sorani), Corsican, Seychellois Creole, Czech, Welsh, Danish
  'de': 'de', 'ee': 'ee', 'el': 'el', 'en': 'en', 'en-gb': 'en-GB', 'en-us': 'en-US', 'eo': 'eo', #German, Ewe, Greek, English, English (UK), English (US), Esperanto
  'es': 'es', 'es-419': 'es-419', 'et': 'et', 'eu': 'eu', 'fa': 'fa', 'fi': 'fi', 'fo': 'fo', #Spanish, Spanish (Latin American), Estonian, Basque, Persian, Finnish, Faroese
  'fr': 'fr', 'fr-ca': 'fr-ca', 'fy': 'fy', 'ga': 'ga', 'gaa': 'gaa', 'gd': 'gd', 'gl': 'gl', #French, French (Canada), Frisian, Irish, Ga, Scots Gaelic, Galician
  'gn': 'gn', 'gu': 'gu', 'ha': 'ha', 'haw': 'haw', 'he': 'he', 'hi': 'hi', 'hr': 'hr', #Guarani, Gujarati, Hausa, Hawaiian, Hebrew, Hindi, Croatian
  'ht': 'ht', 'hu': 'hu', 'hy': 'hy', 'ia': 'ia', 'id': 'id', 'ig': 'ig', 'in': 'in', #Haitian Creole, Hungarian, Armenian, Interlingua, Indonesian, Igbo, in
  'is': 'is', 'it': 'it', 'iw': 'iw', 'ja': 'ja', 'jw': 'jw', 'ka': 'ka', 'kg': 'kg', #Icelandic, Italian, Hebrew, Japanese, Javanese, Georgian, Kongo
  'kk': 'kk', 'km': 'km', 'kn': 'kn', 'ko': 'ko', 'kri': 'kri', 'ku': 'ku', 'ky': 'ky', #Kazakh, Khmer, Kannada, Korean, Krio (Sierra Leone), Kurdish, Kyrgyz
  'la': 'la', 'lg': 'lg', 'ln': 'ln', 'lo': 'lo', 'loz': 'loz', 'lt': 'lt', 'lua': 'lua', #Latin, Luganda, Lingala, Laothian, Lozi, Lithuanian, Tshiluba
  'lv': 'lv', 'mfe': 'mfe', 'mg': 'mg', 'mi': 'mi', 'mk': 'mk', 'ml': 'ml', 'mn': 'mn', #Latvian, Mauritian Creole, Malagasy, Maori, Macedonian, Malayalam, Mongolian
  'mo': 'mo', 'mr': 'mr', 'ms': 'ms', 'mt': 'mt', 'my': 'my', 'ne': 'ne', 'nl': 'nl', #Moldavian, Marathi, Malay, Maltese, Burmese, Nepali, Dutch
  'nn': 'nn', 'no': 'no', 'nso': 'nso', 'ny': 'ny', 'nyn': 'nyn', 'oc': 'oc', 'om': 'om', #Norwegian (Nynorsk), Norwegian, Northern Sotho, Chichewa, Runyakitara, Occitan, Oromo
  'or': 'or', 'pa': 'pa', 'pcm': 'pcm', 'pl': 'pl', 'ps': 'ps', 'pt-br': 'pt-BR', 'pt-pt': 'pt-PT', #Oriya, Punjabi, Nigerian Pidgin, Polish, Pashto, Portuguese (Brazil), Portuguese (Portugal)
  'qu': 'qu', 'rm': 'rm', 'rn': 'rn', 'ro': 'ro', 'ru': 'ru', 'rw': 'rw', 'sd': 'sd', #Quechua, Romansh, Kirundi, Romanian, Russian, Kinyarwanda, Sindhi
  'sh': 'sh', 'si': 'si', 'sk': 'sk', 'sl': 'sl', 'sn': 'sn', 'so': 'so', 'sq': 'sq', #Serbo-Croatian, Sinhalese, Slovak, Slovenian, Shona, Somali, Albanian
  'sr': 'sr', 'sr-me': 'sr-ME', 'st': 'st', 'su': 'su', 'sv': 'sv', 'sw': 'sw', 'ta': 'ta', #Serbian, Montenegrin, Sesotho, Sundanese, Swedish, Swahili, Tamil
  'te': 'te', 'tg': 'tg', 'th': 'th', 'ti': 'ti', 'tk': 'tk', 'tl': 'tl', 'tn': 'tn', #Telugu, Tajik, Thai, Tigrinya, Turkmen, Tagalog, Setswana
  'to': 'to', 'tr': 'tr', 'tt': 'tt', 'tum': 'tum', 'tw': 'tw', 'ug': 'ug', 'uk': 'uk', #Tonga, Turkish, Tatar, Tumbuka, Twi, Uighur, Ukrainian
  'ur': 'ur', 'uz': 'uz', 'vi': 'vi', 'wo': 'wo', 'xh': 'xh', 'yi': 'yi', 'yo': 'yo', #Urdu, Uzbek, Vietnamese, Wolof, Xhosa, Yiddish, Yoruba
  'zh-cn': 'zh-CN', 'zh-hk': 'zh-HK', 'zh-tw': 'zh-TW', 'zu': 'zu', #Chinese (Simplified), Chinese (Hong Kong/Traditional), Chinese (Taiwan/Traditional), Zulu
  }<|MERGE_RESOLUTION|>--- conflicted
+++ resolved
@@ -804,13 +804,9 @@
   GC_SITE_DIR: {GC_VAR_TYPE: GC_TYPE_DIRECTORY},
   GC_USER_MAX_RESULTS: {GC_VAR_TYPE: GC_TYPE_INTEGER, GC_VAR_LIMITS: (1, 500)},
   GC_CSV_HEADER_FILTER: {GC_VAR_TYPE: GC_TYPE_STRING},
-<<<<<<< HEAD
   GC_CSV_ROW_FILTER: {GC_VAR_TYPE: GC_TYPE_ROWFILTER},
-=======
-  GC_CSV_ROW_FILTER: {GC_VAR_TYPE: GC_TYPE_STRING},
   GC_TLS_MIN_VERSION: {GC_VAR_TYPE: GC_TYPE_STRING},
   GC_TLS_MAX_VERSION: {GC_VAR_TYPE: GC_TYPE_STRING},
->>>>>>> b617d5ca
   }
 # Google API constants
 

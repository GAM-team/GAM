name: Build and test GAM

on:
  push:
  pull_request:
  schedule:
    - cron: '37 22 * * *'

defaults:
  run:
    shell: bash
    working-directory: src

env:
  BUILD_PYTHON_VERSION: "3.10.0"
  MIN_PYTHON_VERSION: "3.10.0"
  BUILD_OPENSSL_VERSION: "3.0.0"
  MIN_OPENSSL_VERSION: "1.1.1l"
  PATCHELF_VERSION: "0.13"
  # PYINSTALLER_VERSION can be full commit hash or version like v4.20
  PYINSTALLER_VERSION: "41842f5ad31dd33d7ba4ae03daace2287c80dcb7"

jobs:
  build:
    runs-on: ${{ matrix.os }}
    strategy:
      matrix:
        include:
          - os: ubuntu-18.04
            jid: 1
            goal: "build"
            gamos: "linux"
            platform: "x86_64"
          - os: ubuntu-20.04
            jid: 2
            goal: "build"
            gamos: "linux"
            platform: "x86_64"
          - os: macos-11.0
            jid: 3
            goal: "build"
            gamos: "macos"
            platform: "universal2"
          - os: windows-2019
            jid: 4
            goal: "build"
            gamos: "windows"
            pyarch: "x64" 
            platform: "x86_64"
          - os: windows-2019
            jid: 5
            goal: "build"
            gamos: "windows"
            platform: "x86"
            pyarch: "x86"
          - os: ubuntu-20.04
            goal: "test"
            python: "3.6"
            jid: 6
            gamos: "linux"
            platform: "x86_64"
          - os: ubuntu-20.04
            goal: "test"
            python: "3.7"
            jid: 7
            gamos: "linux"
            platform: "x86_64"
          - os: ubuntu-20.04
            goal: "test"
            python: "3.8"
            jid: 8
            gamos: "linux"
            platform: "x86_64"
          - os: ubuntu-20.04
            goal: test
            python: "3.9"
            jid: 9
            gamos: linux
            platform: x86_64

    steps:

      - uses: actions/checkout@master
        with:
          persist-credentials: false
          fetch-depth: 0

      - name: Cache multiple paths
        uses: actions/cache@v2
        if: matrix.goal != 'test'
        with:
          path: |
            ~/python
            ~/ssl
<<<<<<< HEAD
          key: ${{ matrix.os }}-${{ matrix.jid }}-20211124
=======
          key: ${{ matrix.os }}-${{ matrix.jid }}-20211123
>>>>>>> f55a344b

      - name: Set env variables
        env:
          GAMOS: ${{ matrix.gamos }}
          GOAL: ${{ matrix.goal }}
          JID: ${{ matrix.jid }}
          PLATFORM: ${{ matrix.platform }}
        run: |
          echo "GAMOS=${GAMOS}" >> $GITHUB_ENV
          echo "GOAL=${GOAL}" >> $GITHUB_ENV
          echo "JID=${JID}" >> $GITHUB_ENV
          echo "PLATFORM=${PLATFORM}" >> $GITHUB_ENV
          uname -a

      - name: Use pre-compiled Python for testing
        if: matrix.python != ''
        uses: actions/setup-python@v2
        with:
          python-version: ${{ matrix.python }}
          architecture: ${{ matrix.pyarch }}

      - name: Install Python on Windows
        if: matrix.os == 'windows-2019'
        run: |
          if ( ${Env:PLATFORM} -eq "x86_64" )
          {
            Set-Variable -name py_arch -value "-amd64"
          }
          else
          {
            Set-Variable -name py_arch -value ""
          }
          Write-Output "py_arch: $py_arch"
          Set-Variable -name python_file -value "python-${Env:BUILD_PYTHON_VERSION}${py_arch}.exe"
          Write-Output "python_file: $python_file"
          Set-Variable -name python_url -value "https://www.python.org/ftp/python/${Env:BUILD_PYTHON_VERSION}/${python_file}"
          Write-Output "python_url: $python_url"
          Invoke-WebRequest -Uri $python_url -OutFile $python_file
          Start-Process -wait -FilePath $python_file -ArgumentList "/quiet","InstallAllUsers=0","TargetDir=c:\\python","AssociateFiles=1","PrependPath=1"
        shell: pwsh
  
      - name: Set env variables for pre-compiled Python
        if: matrix.goal == 'test'
        run: |
             export python=$(which python3)
             export pip=$(which pip3)
             export gam="${python} -m gam"
             export gampath="$(readlink -e .)"
             echo -e "python: $python\npip: $pip\ngam: $gam\ngampath: $gampath"
             echo "python=${python}" >> $GITHUB_ENV
             echo "pip=${pip}" >> $GITHUB_ENV
             echo "gam=${gam}" >> $GITHUB_ENV
             echo "gampath=${gampath}" >> $GITHUB_ENV
             echo "RUNNING: apt update..."
             sudo apt-get -qq --yes update > /dev/null
             sudo apt-get -qq --yes install swig libpcsclite-dev
             $pip install --upgrade pip

      - name: Build and install Python, OpenSSL and PyInstaller
        if: matrix.goal != 'test' && steps.cache-primes.outputs.cache-hit != 'true'
        run: |
             set +e
             source ../.github/actions/${GAMOS}-before-install.sh
             echo "PATH=$PATH" >> $GITHUB_ENV # keep gnutools for MacOS
             echo "python=$python" >> $GITHUB_ENV
             echo "pip=$pip" >> $GITHUB_ENV
             echo "LD_LIBRARY_PATH=$LD_LIBRARY_PATH" >> $GITHUB_ENV
             echo -e "Python: $python\nPip: $pip\nLD_LIB...: $LD_LIBRARY_PATH"
             if [ $GAMOS == "macos" ]; then
               #export pipoptions='--no-binary ":all:"'
               export MACOSX_DEPLOYMENT_TARGET="10.9"
               export CFLAGS="-arch arm64 -arch x86_64"
             fi
             $pip install --upgrade pip $pipoptions
             $pip install wheel $pipoptions
             export url="https://codeload.github.com/pyinstaller/pyinstaller/tar.gz/${PYINSTALLER_VERSION}"
             echo "Downloading ${url}"
             curl -o pyinstaller.tar.gz --compressed "${url}"
             tar xf pyinstaller.tar.gz
             cd "pyinstaller-${PYINSTALLER_VERSION}/"
             if [ $GAMOS != "linux" ]; then
               # remove pre-compiled bootloaders so we fail if bootloader compile fails
               rm -rf PyInstaller/bootloader/*bit
               cd bootloader
               if [ "${PLATFORM}" == "x86" ]; then
                 TARGETARCH="--target-arch=32bit"
               else
                 TARGETARCH=""
               fi
               $python ./waf all $TARGETARCH
               cd ..
             fi
             $pip install .
             #$python setup.py install
             #$pip install pyinstaller

      - name: Install pip requirements
        if: matrix.os != 'self-hosted'
        run: |
             set +e
             if [ $GAMOS == "macos" ]; then
               #export pipoptions='--no-binary ":all:"'
               export MACOSX_DEPLOYMENT_TARGET="10.9"
               export CFLAGS="-arch arm64 -arch x86_64"
             fi
             $pip list --outdated --format=freeze | grep -v '^\-e' | cut -d = -f 1  | xargs -n1 $pip install -U --force-reinstall $pipoptions
             $pip install --upgrade -r requirements.txt $pipoptions

      - name: Build GAM with PyInstaller
        if: matrix.goal != 'test'
        run: |
             set +e
             source ../.github/actions/${GAMOS}-install.sh
             ls -alRF $gampath
             echo "gampath=$gampath" >> $GITHUB_ENV
             echo "gam=$gam" >> $GITHUB_ENV
             echo -e "GAM: ${gam}\nGAMPATH: ${gampath}\nGAMVERSION: ${GAMVERSION}"

      - name: Basic Tests all jobs
        run: |
             echo -e "python: $python\npip: $pip\ngam: $gam\ngampath: $gampath\n"
             $python -m unittest discover --start-directory ./ --pattern "*_test.py" --buffer
             touch "${gampath}/nobrowser.txt"
             $gam version extended
             export GAMVERSION=$($gam version simple)
             echo "GAM Version ${GAMVERSION}"
             echo "GAMVERSION=${GAMVERSION}" >> $GITHUB_ENV

      - name: Basic Tests build jobs only
        if: matrix.goal != 'test'
        run: |
             $pip install packaging
             export vline=$($gam version | grep "Python ")
             export python_line=($vline)
             export this_python=${python_line[1]}
             $python tools/a_atleast_b.py "${this_python}" "${MIN_PYTHON_VERSION}"
             export vline=$($gam version extended | grep "OpenSSL ")
             export openssl_line=($vline)
             export this_openssl="${openssl_line[1]}"
             $python tools/a_atleast_b.py "${this_openssl}" "${MIN_OPENSSL_VERSION}"


      - name: Live API tests push only
        if: github.event_name == 'push' || github.event_name == 'schedule'
        env: # Or as an environment variable
          PASSCODE: ${{ secrets.PASSCODE }}
        run: |
             source ../.github/actions/decrypt.sh ../.github/actions/creds.tar.gpg creds.tar
             export OAUTHFILE="oauth2.txt-gam-gha-${JID}"
             echo "OAUTHFILE=${OAUTHFILE}" >> $GITHUB_ENV
             export gam_user="gam-gha-${JID}@pdl.jaylee.us"
             echo "gam_user=${gam_user}" >> $GITHUB_ENV
             $gam oauth info
             $gam info domain
             $gam oauth refresh
             $gam info user
             #$gam info user $gam_user grouptree
             export tstamp=$(date +%s%3N)
             export newbase=gha-test-$JID-$tstamp
             export newuser=$newbase@pdl.jaylee.us
             export newgroup=$newbase-group@pdl.jaylee.us
             export newalias=$newbase-alias@pdl.jaylee.us
             export newbuilding=$newbase-building
             export newresource=$newbase-resource
             export GAM_THREADS=5
             echo email > sample.csv;
             for i in {01..10}; do
               echo "${newbase}-bulkuser-$i" >> sample.csv;
             done
             $gam create user $newuser firstname GHA lastname $JID password random recoveryphone 12125121110 recoveryemail jay0lee@gmail.com gha.jid $JID
             $gam user $gam_user sendemail recipient $newuser subject "test message $newbase" message "GHA test message"
             $gam user $gam_user sendemail recipient exchange@pdl.jaylee.us subject "test ${tstamp}" message "test message"
             $gam create group $newgroup name "GHA $JID group" description "This is a description" isarchived true
             $gam update cigroup $newgroup memberrestriction 'member.type == 1 || member.customer_id == groupCustomerId()'
             $gam info cigroup $newgroup
             $gam user $newuser add license gsuitebusiness
             $gam update group $newgroup add owner $gam_user
             $gam update group $newgroup add member $newuser
             $gam csv sample.csv gam create user ~~email~~ firstname "GHA Bulk" lastname ~~email~~ gha.jid $JID
             $gam csv sample.csv gam update user ~~email~~ recoveryphone 12125121110 recoveryemail jay0lee@gmail.com password random
             $gam csv sample.csv gam update user ~~email~~ recoveryphone "" recoveryemail ""
             $gam csv sample.csv gam user ~email add license gsuitebusiness
             $gam csv sample.csv gam user $gam_user sendemail recipient ~~email~~@pdl.jaylee.us subject "test message $newbase" message "GHA test message"
             $gam csv sample.csv gam update group $newgroup add member ~email
             $gam info group $newgroup
             $gam info cigroup $newgroup membertree
             $gam user $gam_user check serviceaccount
             # confirm mailbox is provisoned before continuing
             $gam user $newuser waitformailbox
             $gam user $newuser imap on
             $gam user $newuser show imap
             $gam user $newuser show delegates
             #$gam user $newuser add contactdelegate "${newbase}-bulkuser-01"
             #$gam user $newuser print contactdelegates
             export biohazard=$(echo -e '\xe2\x98\xa3')
             $gam user $newuser label "$biohazard unicode biohazard $biohazard"
             $gam user $newuser show labels
             $gam user $newuser show labels > labels.txt
             $gam user $gam_user importemail subject "GHA import $newbase" message "This is a test import" labels IMPORTANT,UNREAD,INBOX,STARRED
             $gam user $gam_user insertemail subject "GHA insert $newbase" file gam.py labels INBOX,UNREAD # yep body is gam code
             $gam user $gam_user sendemail subject "GHA send $gam_user $newbase" file gam.py recipient admin@pdl.jaylee.us
             $gam user $gam_user draftemail subject "GHA draft $newbase" message "Draft message test"
             $gam csvfile sample.csv:email waitformailbox
             $gam user $newuser delegate to "${newbase}-bulkuser-01"
             $gam users "$gam_user $newbase-bulkuser-01 $newbase-bulkuser-02 $newbase-bulkuser-03" delete messages query in:anywhere maxtodelete 99999 doit
             $gam users "$newbase-bulkuser-04 $newbase-bulkuser-05 $newbase-bulkuser-06" trash messages query in:anywhere maxtotrash 99999 doit
             $gam users "$newbase-bulkuser-07 $newbase-bulkuser-08 $newbase-bulkuser-09" modify messages query in:anywhere maxtomodify 99999 addlabel IMPORTANT addlabel STARRED doit
             $gam user $newuser delete label --ALL_LABELS--
             $gam create feature name Whiteboard-$newbase
             $gam create feature name VC-$newbase
             $gam create building "My Building - $newbase" id $newbuilding floors 1,2,3,4,5,6,7,8,9,10,11,12,14,15 description "No 13th floor here..."
             $gam create resource $newresource "Resource Calendar $tstamp" capacity 25 features Whiteboard-$newbase,VC-$newbase building $newbuilding floor 15 type Room
             $gam info resource $newresource
             $gam user $newuser show filelist
             $gam calendar $gam_user printacl | $gam csv - gam calendar $gam_user delete id ~id # clear ACLs
             $gam calendar $gam_user update read domain
             $gam calendar $gam_user update freebusy default
             $gam calendar $gam_user add editor $newuser
             $gam calendar $gam_user showacl
             $gam calendar $gam_user printacl | $gam csv - gam calendar $gam_user delete id ~id
             $gam calendar $gam_user addevent summary "GHA test event" start $(date '+%FT%T.%N%:z' -d "now + 1 hour") end $(date '+%FT%T.%N%:z' -d "now + 2 hours") attendee $newgroup hangoutsmeet guestscanmodify true sendupdates all
             $gam calendar $gam_user printevents after -0d
             matterid=uid:$($gam create vaultmatter name "GHA matter $newbase" description "test matter" collaborators $newuser | head -1 | cut -d ' ' -f 3)
             $gam create vaulthold matter $matterid name "GHA hold $newbase" corpus mail accounts $newuser
             $gam print vaultmatters matterstate open
             $gam print vaultholds matter $matterid
             $gam print vaultcount matter $matterid corpus mail everyone todrive
             $gam create vaultexport matter $matterid name "GHA export $newbase" corpus mail accounts $newuser
             $gam print exports matter $matterid | $gam csv - gam info export $matterid id:~~id~~
             $gam csv sample.csv gam user ~email add calendar id:$newresource
             $gam delete resource $newresource
             $gam delete feature Whiteboard-$newbase
             $gam delete feature VC-$newbase
             $gam delete building $newbuilding
             $gam delete group $newgroup
             $gam create alias $newalias user $newuser
             $gam whatis $newuser
             $gam user $gam_user show tokens
             $gam print exports matter $matterid | $gam csv - gam download export $matterid id:~~id~~
             $gam delete hold "GHA hold $newbase" matter $matterid
             $gam update matter $matterid action close
             $gam update matter $matterid action delete
             $gam delete user $newuser
             $gam print users query "gha.jid=$JID" | $gam csv - gam delete user ~primaryEmail
             $gam print mobile
             $gam print devices
             $gam print browsers
             export sn="$JID$JID$JID$JID-$(openssl rand -base64 32 | sed 's/[^a-zA-Z0-9]//g')"
             $gam create device serialnumber $sn devicetype android
             $gam print cros allfields orderby serialnumber
             $gam report usageparameters customer
             $gam report usage customer parameters gmail:num_emails_sent,accounts:num_1day_logins
             $gam report customer todrive
             $gam report users fields accounts:is_less_secure_apps_access_allowed,gmail:last_imap_time,gmail:last_pop_time filters "accounts:last_login_time>2019-01-01T00:00:00.000Z" todrive
             $gam report admin start -3d todrive
             $gam print devices nopersonaldevices nodeviceusers filter "serial:$JID$JID$JID$JID-" | $gam csv - gam delete device id ~name
             $gam print userinvitations
             $gam print userinvitations | $gam csv - gam send userinvitation ~name
             export CUSTOMER_ID="C01wfv983"
             export GA_DOMAIN="pdl.jaylee.us"
             touch $gampath/enabledasa.txt
             echo "printer model count:"
             $gam print printermodels | wc -l
             #$gam print printers
             #$gam create printer displayname "${newbase}" uri ipp://localhost:631 driverless description "made by $(date)"
             rm $gampath/enabledasa.txt

      - name: Upload to Google Drive, build only.
        if: github.event_name == 'push' && matrix.goal != 'test'
        run: |
             ls gam-$GAMVERSION-*
             for gamfile in gam-$GAMVERSION-*; do
               echo "Uploading file ${gamfile} to Google Drive..."
               fileid=$($gam user $gam_user add drivefile localfile $gamfile drivefilename $GAMVERSION-${GITHUB_SHA:0:7}-$gamfile parentid 1N2zbO33qzUQFsGM49-m9AQC1ijzd_ru1 returnidonly)
               echo "file uploaded as ${fileid}, setting ACL..."
               $gam user $gam_user add drivefileacl $fileid anyone role reader withlink
             done

      - name: Archive production artifacts
        uses: actions/upload-artifact@v2
        if: github.event_name == 'push' && matrix.goal != 'test'
        with:
          name: gam-binaries
          path: |
            src/*.tar.xz
            src/*.zip
            src/*.msi<|MERGE_RESOLUTION|>--- conflicted
+++ resolved
@@ -92,11 +92,7 @@
           path: |
             ~/python
             ~/ssl
-<<<<<<< HEAD
           key: ${{ matrix.os }}-${{ matrix.jid }}-20211124
-=======
-          key: ${{ matrix.os }}-${{ matrix.jid }}-20211123
->>>>>>> f55a344b
 
       - name: Set env variables
         env:

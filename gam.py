--- conflicted
+++ resolved
@@ -1960,15 +1960,8 @@
         doRecursiveDriveCopy(user, child[u'id'], file_metadata[u'title'], newfolderid)
       else:
         fileId = file_metadata[u'id']
-<<<<<<< HEAD
-        body = {}
-        body[u'title'] = file_metadata[u'title']
-        body[u'parents'] = list()
+        body = dict({u'title': file_metadata[u'title'], u'parents': list()})
         body[u'parents'].append({u'id': newfolderid})
-=======
-        body = dict({u'title': file_metadata[u'title'], u'parents': list()})
-        body[u'parents'].append({u'id': new_folderid})
->>>>>>> aece6604
         callGAPI(service=drive.files(), function=u'copy', fileId=fileId, convert=convert, ocr=ocr, ocrLanguage=ocrLanguage, body=body, fields=u'id')
   print u'Successfully performed recursive copy of folder ID %s into %s ID %s' % (folderId, newfilename, newfolderid)
 

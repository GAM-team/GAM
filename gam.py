--- conflicted
+++ resolved
@@ -6651,16 +6651,9 @@
   msg[u'From'] = sender_email
   msg[u'To'] = msg_rcpt
   msg_string = msg.as_string()
-<<<<<<< HEAD
-  msg_b64 = base64.b64encode(msg_string)
-  msg_raw = msg_b64.replace(u'/', u'_').replace(u'+', u'-')
+  msg_raw = base64.urlsafe_b64encode(msg_string)
   callGAPI(service=gmail.users().messages(), function=u'send',
            userId=sender_email, body={u'raw': msg_raw})
-
-=======
-  msg_raw = base64.urlsafe_b64encode(msg_string)
-  callGAPI(service=gmail.users().messages(), function=u'send', userId=sender_email, body={u'raw': msg_raw})
->>>>>>> c7f9abde
 
 def doDownloadExportRequest():
   user = sys.argv[4].lower()
